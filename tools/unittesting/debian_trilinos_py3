FROM debian:bullseye

LABEL maintainer="a.ellery@uq.edu.au"

WORKDIR /home

ENV DEBIAN_FRONTEND=noninteractive
<<<<<<< HEAD
ENV OMPI_ALLOW_RUN_AS_ROOT=1
ENV OMPI_ALLOW_RUN_AS_ROOT_CONFIRM=1
# install packages
RUN echo deb http://deb.debian.org/debian/ buster main non-free contrib >> /etc/apt/sources.list
RUN apt-get -y update
RUN apt-get -y install python3-dev python3-numpy python3-pyproj python3-gdal python3-sympy \
      python3-matplotlib python3-scipy python3-mpi4py \
      libboost-all-dev libnetcdf-dev libnetcdf-cxx-legacy-dev libnetcdf-c++4-dev \
      libmumps-dev libsilo-dev libsuitesparse-dev gmsh \
      libopenmpi-dev libcppunit-dev libatlas-base-dev \
      scons git cmake make lsb-release 
# build escript
RUN git clone https://github.com/esys-escript/esys-escript.github.io --depth 1 -b 6.0 .
RUN scons options_file=scons/docker_testing.py launcher="mpirun %b" -j`nproc --ignore=1` build_full
ENV LD_LIBRARY_PATH=/home/escript_trilinos/lib:/home/lib:/usr/local/lib:$LD_LIBRARY_PATH
ENV PYTHONPATH=/home:$PYTHONPATH
ENV PATH=/home/bin:$PATH
=======
RUN apt-get update 
RUN apt-get install -y python3-dev python3-numpy python3-pyproj python3-gdal python3-sympy  \
      python3-matplotlib python3-scipy libboost-python-dev libboost-random-dev libnetcdf-dev \
      libmetis-dev libnetcdf-cxx-legacy-dev libnetcdf-c++4-dev libsuitesparse-dev scons lsb-release gmsh  \
      libmumps-dev libscotchparmetis-dev cmake gcc git gfortran make scons wget \
      libopenmpi-dev
# Trilinos
RUN wget https://github.com/trilinos/Trilinos/archive/refs/tags/initial-trilinos-release-12-12-branch.tar.gz
RUN tar zxvf initial-trilinos-release-12-12-branch.tar.gz
WORKDIR trilinos_build
RUN cmake \
      -D CMAKE_INSTALL_PREFIX=/app/trilinos \
      -D Trilinos_ENABLE_CXX11=ON \
      -D Trilinos_ENABLE_Fortran=ON \
      -D BUILD_SHARED_LIBS=ON \
      -D TPL_ENABLE_BLAS=ON \
      -D TPL_ENABLE_Boost=ON \
      -D TPL_ENABLE_Cholmod=ON \
      -D TPL_ENABLE_LAPACK=ON \
      -D TPL_ENABLE_METIS=ON \
      -D TPL_ENABLE_SuperLU=OFF \
      -D TPL_ENABLE_UMFPACK=ON \
      -D TPL_BLAS_INCLUDE_DIRS=/usr/include/suitesparse \
      -D TPL_Cholmod_INCLUDE_DIRS=/usr/include/suitesparse \
      -D TPL_Cholmod_LIBRARIES='libcholmod.so;libamd.so;libcolamd.so' \
      -D TPL_UMFPACK_INCLUDE_DIRS=/usr/include/suitesparse \
      -D TPL_Boost_INCLUDE_DIRS=/usr/local/boost/include \
      -D TPL_Boost_LIBRARY_DIRS=lib \
      -D Trilinos_ENABLE_Amesos=ON \
      -D Trilinos_ENABLE_Amesos2=ON \
      -D Trilinos_ENABLE_AztecOO=ON \
      -D Trilinos_ENABLE_Belos=ON \
      -D Trilinos_ENABLE_Ifpack=ON \
      -D Trilinos_ENABLE_Ifpack2=ON \
      -D Trilinos_ENABLE_Kokkos=ON \
      -D Trilinos_ENABLE_Komplex=ON \
      -D Trilinos_ENABLE_ML=ON \
      -D Trilinos_ENABLE_MueLu=ON \
      -D Trilinos_ENABLE_Teuchos=ON \
      -D Trilinos_ENABLE_Tpetra=ON \
      -D Trilinos_ENABLE_ALL_OPTIONAL_PACKAGES=ON \
      -D Kokkos_ENABLE_AGGRESSIVE_VECTORIZATION=ON \
      -D Tpetra_INST_COMPLEX_DOUBLE=ON \
      -D Trilinos_ENABLE_COMPLEX_DOUBLE=ON \
      -D Teuchos_ENABLE_COMPLEX=ON \
      -D Tpetra_INST_INT_INT=ON \
      -D Tpetra_ENABLE_DEPRECATED_CODE=ON \
      -D Trilinos_ENABLE_OpenMP=ON \
      -D Trilinos_ENABLE_MPI=OFF \
      -D Trilinos_ENABLE_EXPLICIT_INSTANTIATION=ON \
      -D Kokkos_ENABLE_COMPILER_WARNINGS=ON \
      -D Amesos2_ENABLE_Basker=ON \
      -D Tpetra_INST_SERIAL:BOOL=ON \
      -D Trilinos_ENABLE_TESTS=OFF \
      /app/Trilinos-initial-trilinos-release-12-12-branch && make -j`nproc` install
# escript
WORKDIR /app/escript
RUN git clone https://github.com/esys-escript/esys-escript.github.io --depth 1 .
RUN scons options_file=scons/templates/stretch_py3_options.py \
      boost_libs=boost_python37 -j`nproc` werror=0 \
      domains='finley' werror=0 \
      trilinos=1 trilinos_prefix=/app/trilinos build_full
ENV LD_LIBRARY_PATH=/app/escript/lib:/app/trilinos/lib:$LD_LIBRARY_PATH
ENV PYTHONPATH=/app/escript:$PYTHONPATH
ENV PATH=/app/escript/bin:$PATH
>>>>>>> 03b6c17b
# run testing
RUN ./utest.sh `pwd`/build '-p2' 

CMD ["/bin/bash"]<|MERGE_RESOLUTION|>--- conflicted
+++ resolved
@@ -5,7 +5,6 @@
 WORKDIR /home
 
 ENV DEBIAN_FRONTEND=noninteractive
-<<<<<<< HEAD
 ENV OMPI_ALLOW_RUN_AS_ROOT=1
 ENV OMPI_ALLOW_RUN_AS_ROOT_CONFIRM=1
 # install packages
@@ -18,78 +17,11 @@
       libopenmpi-dev libcppunit-dev libatlas-base-dev \
       scons git cmake make lsb-release 
 # build escript
-RUN git clone https://github.com/esys-escript/esys-escript.github.io --depth 1 -b 6.0 .
+RUN git clone https://github.com/esys-escript/esys-escript.github.io --depth 1 .
 RUN scons options_file=scons/docker_testing.py launcher="mpirun %b" -j`nproc --ignore=1` build_full
 ENV LD_LIBRARY_PATH=/home/escript_trilinos/lib:/home/lib:/usr/local/lib:$LD_LIBRARY_PATH
 ENV PYTHONPATH=/home:$PYTHONPATH
 ENV PATH=/home/bin:$PATH
-=======
-RUN apt-get update 
-RUN apt-get install -y python3-dev python3-numpy python3-pyproj python3-gdal python3-sympy  \
-      python3-matplotlib python3-scipy libboost-python-dev libboost-random-dev libnetcdf-dev \
-      libmetis-dev libnetcdf-cxx-legacy-dev libnetcdf-c++4-dev libsuitesparse-dev scons lsb-release gmsh  \
-      libmumps-dev libscotchparmetis-dev cmake gcc git gfortran make scons wget \
-      libopenmpi-dev
-# Trilinos
-RUN wget https://github.com/trilinos/Trilinos/archive/refs/tags/initial-trilinos-release-12-12-branch.tar.gz
-RUN tar zxvf initial-trilinos-release-12-12-branch.tar.gz
-WORKDIR trilinos_build
-RUN cmake \
-      -D CMAKE_INSTALL_PREFIX=/app/trilinos \
-      -D Trilinos_ENABLE_CXX11=ON \
-      -D Trilinos_ENABLE_Fortran=ON \
-      -D BUILD_SHARED_LIBS=ON \
-      -D TPL_ENABLE_BLAS=ON \
-      -D TPL_ENABLE_Boost=ON \
-      -D TPL_ENABLE_Cholmod=ON \
-      -D TPL_ENABLE_LAPACK=ON \
-      -D TPL_ENABLE_METIS=ON \
-      -D TPL_ENABLE_SuperLU=OFF \
-      -D TPL_ENABLE_UMFPACK=ON \
-      -D TPL_BLAS_INCLUDE_DIRS=/usr/include/suitesparse \
-      -D TPL_Cholmod_INCLUDE_DIRS=/usr/include/suitesparse \
-      -D TPL_Cholmod_LIBRARIES='libcholmod.so;libamd.so;libcolamd.so' \
-      -D TPL_UMFPACK_INCLUDE_DIRS=/usr/include/suitesparse \
-      -D TPL_Boost_INCLUDE_DIRS=/usr/local/boost/include \
-      -D TPL_Boost_LIBRARY_DIRS=lib \
-      -D Trilinos_ENABLE_Amesos=ON \
-      -D Trilinos_ENABLE_Amesos2=ON \
-      -D Trilinos_ENABLE_AztecOO=ON \
-      -D Trilinos_ENABLE_Belos=ON \
-      -D Trilinos_ENABLE_Ifpack=ON \
-      -D Trilinos_ENABLE_Ifpack2=ON \
-      -D Trilinos_ENABLE_Kokkos=ON \
-      -D Trilinos_ENABLE_Komplex=ON \
-      -D Trilinos_ENABLE_ML=ON \
-      -D Trilinos_ENABLE_MueLu=ON \
-      -D Trilinos_ENABLE_Teuchos=ON \
-      -D Trilinos_ENABLE_Tpetra=ON \
-      -D Trilinos_ENABLE_ALL_OPTIONAL_PACKAGES=ON \
-      -D Kokkos_ENABLE_AGGRESSIVE_VECTORIZATION=ON \
-      -D Tpetra_INST_COMPLEX_DOUBLE=ON \
-      -D Trilinos_ENABLE_COMPLEX_DOUBLE=ON \
-      -D Teuchos_ENABLE_COMPLEX=ON \
-      -D Tpetra_INST_INT_INT=ON \
-      -D Tpetra_ENABLE_DEPRECATED_CODE=ON \
-      -D Trilinos_ENABLE_OpenMP=ON \
-      -D Trilinos_ENABLE_MPI=OFF \
-      -D Trilinos_ENABLE_EXPLICIT_INSTANTIATION=ON \
-      -D Kokkos_ENABLE_COMPILER_WARNINGS=ON \
-      -D Amesos2_ENABLE_Basker=ON \
-      -D Tpetra_INST_SERIAL:BOOL=ON \
-      -D Trilinos_ENABLE_TESTS=OFF \
-      /app/Trilinos-initial-trilinos-release-12-12-branch && make -j`nproc` install
-# escript
-WORKDIR /app/escript
-RUN git clone https://github.com/esys-escript/esys-escript.github.io --depth 1 .
-RUN scons options_file=scons/templates/stretch_py3_options.py \
-      boost_libs=boost_python37 -j`nproc` werror=0 \
-      domains='finley' werror=0 \
-      trilinos=1 trilinos_prefix=/app/trilinos build_full
-ENV LD_LIBRARY_PATH=/app/escript/lib:/app/trilinos/lib:$LD_LIBRARY_PATH
-ENV PYTHONPATH=/app/escript:$PYTHONPATH
-ENV PATH=/app/escript/bin:$PATH
->>>>>>> 03b6c17b
 # run testing
 RUN ./utest.sh `pwd`/build '-p2' 
 
