
/*****************************************************************************
*
* Copyright (c) 2016 by The University of Queensland
* http://www.uq.edu.au
*
* Primary Business: Queensland, Australia
* Licensed under the Apache License, version 2.0
* http://www.apache.org/licenses/LICENSE-2.0
*
* Development until 2012 by Earth Systems Science Computational Center (ESSCC)
* Development 2012-2013 by School of Earth Sciences
* Development from 2014-2017 by Centre for Geoscience Computing (GeoComp)
* Development from 2019 by School of Earth and Environmental Sciences
**
*****************************************************************************/

#ifndef __ESYS_TRILINOS_BLOCKCRSMATRIXWRAPPER_H__
#define __ESYS_TRILINOS_BLOCKCRSMATRIXWRAPPER_H__

#include <escript/AbstractSystemMatrix.h>

#include <trilinoswrap/AbstractMatrixWrapper.h>
#include <trilinoswrap/BelosWrapper.h>

#ifdef ESYS_HAVE_TPETRA_EXPERIMENTAL_BLOCKCRS
#include <Tpetra_Experimental_BlockCrsMatrix.hpp>
#else
#include <Tpetra_BlockCrsMatrix.hpp>
#endif
<<<<<<< HEAD
=======

#include <TpetraExt_MatrixMatrix_def.hpp>
>>>>>>> 5f528328

namespace esys_trilinos {

template<typename ST>
class BlockCrsMatrixWrapper : public AbstractMatrixWrapper<ST>
{
#ifdef ESYS_HAVE_TPETRA_EXPERIMENTAL_BLOCKCRS
    typedef Tpetra::Experimental::BlockCrsMatrix<ST,LO,GO,NT> Matrix;
#else
    typedef Tpetra::BlockCrsMatrix<ST,LO,GO,NT> Matrix;
#endif

public:
    /**
       \brief
       Creates a new Trilinos Block CRS matrix wrapper using a compatible
       fill-complete Trilinos matrix graph and given block size.
    */
    BlockCrsMatrixWrapper(const_TrilinosGraph_ptr graph, int blocksize);

    void resetValues(bool preserveSolverData = false);

    /// notifies the matrix that changes are about to happen.
    inline void resumeFill() {}

    /// notifies the matrix that a set of changes has occured.
    inline void fillComplete(bool /*localOnly*/) {}

    void nullifyRowsAndCols(const Teuchos::ArrayView<const real_t>& rowMask,
                            const Teuchos::ArrayView<const real_t>& colView,
                            ST mdv);

    void add(const std::vector<LO>& rowIndex, const std::vector<ST>& array);

    void ypAx(const Teuchos::ArrayView<ST>& y,
              const Teuchos::ArrayView<const ST>& x) const;

    void solve(const Teuchos::ArrayView<ST>& x,
               const Teuchos::ArrayView<const ST>& b,
               escript::SolverBuddy& sb) const;

    void saveMM(const std::string& filename) const;

    void IztAIz(const Teuchos::RCP<Tpetra::CrsMatrix<ST,LO,GO,NT>> IZ, long n) ;

private:
    int blockSize;
    Matrix mat;
    mutable Teuchos::RCP<ProblemType<ST> > m_solver;
    MapType colPointMap;
    LO maxLocalRow;
};

} // namespace esys_trilinos

#endif // __ESYS_TRILINOS_BLOCKCRSMATRIXWRAPPER_H__
<|MERGE_RESOLUTION|>--- conflicted
+++ resolved
@@ -28,11 +28,9 @@
 #else
 #include <Tpetra_BlockCrsMatrix.hpp>
 #endif
-<<<<<<< HEAD
-=======
 
 #include <TpetraExt_MatrixMatrix_def.hpp>
->>>>>>> 5f528328
+
 
 namespace esys_trilinos {
 
