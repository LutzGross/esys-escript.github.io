--- conflicted
+++ resolved
@@ -1307,11 +1307,8 @@
 #endif
 
     NodeIDs.clear();
-<<<<<<< HEAD
     quadrantIDs.clear();
-=======
     QuadrantIDs.clear();
->>>>>>> bd2e18e6
 // #pragma omp for
     for(p4est_topidx_t treeid = p4est->first_local_tree; treeid <= p4est->last_local_tree; ++treeid) {
         p4est_tree_t * tree = p4est_tree_array_index(p4est->trees, treeid);
@@ -1747,8 +1744,6 @@
                 getNeighouringNodeIDs(quad, treeid, ids);
                 long quadId = getQuadID(ids[0]);
 
-                long quadId = getQuadID(ids[0]);
-
                 memcpy(&f_00[0], in.getSampleDataRO(ids[0], sentinel), numComp*sizeof(S));
                 memcpy(&f_01[0], in.getSampleDataRO(ids[1], sentinel), numComp*sizeof(S));
                 memcpy(&f_10[0], in.getSampleDataRO(ids[2], sentinel), numComp*sizeof(S));
@@ -1786,14 +1781,10 @@
 
 long Rectangle::getQuadID(long nodeid) const
 {
-<<<<<<< HEAD
     for(int i = 0; i < quadrantIDs.size(); i++)
         if(quadrantIDs[i]==nodeid)
             return i;
     throw OxleyException("Unknown error");
-=======
-    return QuadrantIDs[nodeid];
->>>>>>> bd2e18e6
 }
 
 //private
