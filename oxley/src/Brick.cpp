--- conflicted
+++ resolved
@@ -2568,26 +2568,10 @@
                     firstOccurance=j;
                     break;
                 }
-<<<<<<< HEAD
-            }
-        }
-    }
-    
-    // remove duplicates
-    std::vector<DoubleTuple> NormalNodes_NoDuplicates(NormalNodesTmp.size()-num_duplicate_points,std::make_tuple(-1.,-1.,-1.));
-    int duplicatecounter=0;
-    for(int i = 0; i < NormalNodesTmp.size(); i++)
-    {
-        if(locats[i] == false)
-        {
-            NormalNodes_NoDuplicates[duplicatecounter]=NormalNodesTmp[i];
-            duplicatecounter++;
-=======
             for(int j = NormalNodesTmp.size(); j > firstOccurance; j--) // erase duplicates
                 if(locats[j] == true)
                     NormalNodesTmp.erase(NormalNodesTmp.begin()+j);
             i = NormalNodesTmp.size()-1;
->>>>>>> 91336598
         }
     }
     oxleytimer.toc("\t\tdone");
