##############################################################################
#
# Copyright (c) 2003-2018 by The University of Queensland
# http://www.uq.edu.au
#
# Primary Business: Queensland, Australia
# Licensed under the Apache License, version 2.0
# http://www.apache.org/licenses/LICENSE-2.0
#
# Development until 2012 by Earth Systems Science Computational Center (ESSCC)
# Development 2012-2013 by School of Earth Sciences
# Development from 2014 by Centre for Geoscience Computing (GeoComp)
#
##############################################################################

EnsureSConsVersion(0,98,1)
EnsurePythonVersion(3,1)

import atexit, sys, os, platform, re, shutil
from distutils import sysconfig
from dependencies import *
from site_init import *


print(sys.version)

# Version number to check for in options file. Increment when new features are
# added or existing options changed.
REQUIRED_OPTS_VERSION=203

# MS Windows support, many thanks to PH
IS_WINDOWS = (os.name == 'nt')

if IS_WINDOWS:
    IS_OSX = False
else:
    IS_OSX = (os.uname()[0] == 'Darwin')

########################## Determine options file ############################
# 1. command line
# 2. scons/<hostname>_options.py
# 3. name as part of a cluster
options_file=ARGUMENTS.get('options_file', None)
if not options_file:
    ext_dir = os.path.join(os.getcwd(), 'scons')
    hostname = platform.node().split('.')[0]
    for name in hostname, effectiveName(hostname):
        mangledhostname = re.sub('[^0-9a-zA-Z]', '_', hostname)
        options_file = os.path.join(ext_dir, mangledhostname+'_options.py')
        if os.path.isfile(options_file): break

if not os.path.isfile(options_file):
    print("\nWARNING:\nOptions file %s" % options_file)
    print("not found! Default options will be used which is most likely suboptimal.")
    print("We recommend that you copy the most relavent options file in the scons/template/")
    print("subdirectory and customize it to your needs.\n")
    options_file = None

############################### Build options ################################

default_prefix='/usr'
mpi_flavours=('no', 'none', 'MPT', 'MPICH', 'MPICH2', 'OPENMPI', 'INTELMPI')
netcdf_flavours = ('no', 'off', 'none', 'False', # Must be last of the false alternatives
                   'yes', 'on', 'True', '3', # Must be last of the version 3 alternatives
                   '4')
<<<<<<< HEAD
all_domains = ('finley','oxley','ripley','speckley')
version_info=['0.0','5','6']
build_trilinos_flavours = ( "check",      # check for unsuccessful make before setting up make
                            "True", "make", # set-up standard make install
                            "always",    # always build
                            "never", "False"  # never build
                            )
=======
all_domains = ['dudley','finley','ripley','speckley']
version_info=['0.0','5','6']

>>>>>>> 03b6c17b
#Note that scons construction vars the the following purposes:
#  CPPFLAGS -> to the preprocessor
#  CCFLAGS  -> flags for _both_ C and C++
#  CXXFLAGS -> flags for c++ _only_
#  CFLAGS   -> flags for c only

vars = Variables(options_file, ARGUMENTS)
vars.AddVariables(
  PathVariable('options_file', 'Path to options file', options_file, PathVariable.PathIsFile),
  PathVariable('prefix', 'Installation prefix', Dir('#.').abspath, PathVariable.PathIsDirCreate),
  PathVariable('PREFIX', 'Installation prefix', Dir('#.').abspath, PathVariable.PathIsDirCreate),
  PathVariable('build_dir', 'Top-level build directory', Dir('#/build').abspath, PathVariable.PathIsDirCreate),
  BoolVariable('verbose', 'Output full compile/link lines', False),
# Compiler/Linker options
  ('cxx', 'Path to C++ compiler', 'default'),
  ('cc', 'Path to C compiler', 'default'),
  ('cc_flags', 'Base (C and C++) compiler flags', 'default'),
  ('cc_optim', 'Additional (C and C++) flags for a non-debug build', 'default'),
  ('cc_debug', 'Additional (C and C++) flags for a debug build', 'default'),
  ('cxx_extra', 'Extra C++ compiler flags', ''),
  ('ld_extra', 'Extra linker flags', ''),
  BoolVariable('werror','Treat compiler warnings as errors', True),
  BoolVariable('debug', 'Compile with debug flags', False),
  BoolVariable('openmp', 'Compile parallel version using OpenMP', False),
  ('omp_flags', 'OpenMP compiler flags', 'default'),
  ('omp_ldflags', 'OpenMP linker flags', 'default'),
# Mandatory libraries
  ('boost_prefix', 'Prefix/Paths of boost installation', default_prefix),
  ('boost_libs', 'Boost libraries to link with', ['boost_python-mt']),
# Mandatory for tests
  ('cppunit_prefix', 'Prefix/Paths of CppUnit installation', default_prefix),
  ('cppunit_libs', 'CppUnit libraries to link with', ['cppunit']),
# Optional libraries and options
  EnumVariable('mpi', 'Compile parallel version using MPI flavour', 'none', allowed_values=mpi_flavours),
  ('mpi_prefix', 'Prefix/Paths of MPI installation', default_prefix),
  ('mpi_libs', 'MPI shared libraries to link with', ['mpi']),
  BoolVariable('use_gmsh', 'Enable gmsh, if available', True),
  BoolVariable('use_sympy', 'Enable sympy, if available. Currently the sympy-escript connection is not working due to a problem with code printing. By default symbols are not installed.', False),
  EnumVariable('netcdf', 'Enable netCDF file support', False, allowed_values=netcdf_flavours),
  ('netcdf_prefix', 'Prefix/Paths of netCDF installation', default_prefix),
  ('netcdf_libs', 'netCDF libraries to link with', 'DEFAULT'),
  BoolVariable('parmetis', 'Enable ParMETIS (requires MPI)', False),
  ('parmetis_prefix', 'Prefix/Paths of ParMETIS installation', default_prefix),
  ('parmetis_libs', 'ParMETIS libraries to link with', ['parmetis', 'metis']),
  BoolVariable('mkl', 'Enable the Math Kernel Library', False),
  ('mkl_prefix', 'Prefix/Paths to MKL installation', default_prefix),
  ('mkl_libs', 'MKL libraries to link with', ['mkl_solver','mkl_em64t','guide','pthread']),
  BoolVariable('umfpack', 'Enable UMFPACK', False),
  ('umfpack_prefix', 'Prefix/Paths to UMFPACK installation', default_prefix),
  ('umfpack_libs', 'UMFPACK libraries to link with', ['umfpack']),
  BoolVariable('mumps', 'Enable MUMPS', False),
  ('mumps_prefix', 'Prefix/Paths to MUMPS installation', default_prefix),
  ('mumps_libs', 'MUMPS libraries to link with', ['mumps_common','pord','dmumps','zmumps',
    'mpiseq','lapack','metis','scotch','esmumps','gfortran']),
  TristateVariable('lapack', 'Enable LAPACK', 'auto'),
  ('lapack_prefix', 'Prefix/Paths to LAPACK installation', default_prefix),
  ('lapack_libs', 'LAPACK libraries to link with', []),
  BoolVariable('silo', 'Enable the Silo file format in weipa', False),
  ('silo_prefix', 'Prefix/Paths to Silo installation', default_prefix),
  ('silo_libs', 'Silo libraries to link with', ['siloh5', 'hdf5']),
  BoolVariable('trilinos', 'Enable the Trilinos solvers (overwriten when trilinos is built)', False),
  EnumVariable('build_trilinos', 'Instructs scons to build the trilinos library.', "False", allowed_values=build_trilinos_flavours),
  ('trilinos_make', 'path to shell script to run trilinos make.', 'default'),
  ('trilinos_prefix', 'Prefix/Paths to Trilinos installation', default_prefix),
  ('trilinos_libs', 'Trilinos libraries to link with', []),
  PathVariable('trilinos_build', 'Top-level build directory for trilinos', Dir('#/trilinos_build').abspath, PathVariable.PathIsDirCreate),
  BoolVariable('visit', 'Enable the VisIt simulation interface', False),
  ('visit_prefix', 'Prefix/Paths to VisIt installation', default_prefix),
  ('visit_libs', 'VisIt libraries to link with', ['simV2']),
  #ListVariable('domains', 'Which domains to build', 'all', all_domains),
  ('domains', 'Which domains to build', all_domains),
  BoolVariable('paso', 'Build Paso solver library', True),
  BoolVariable('weipa', 'Build Weipa data export library', True),
  ('mathjax_path', 'Path to MathJax.js file', 'default'),
# Advanced settings
  ('launcher', 'Launcher command (e.g. mpirun)', 'default'),
  ('prelaunch', 'Command to execute before launcher (e.g. mpdboot)', 'default'),
  ('postlaunch', 'Command to execute after launcher (e.g. mpdexit)', 'default'),
  # To enable passing function pointers through python
  BoolVariable('iknowwhatimdoing', 'Allow non-standard C', False),
  # An option for specifying the compiler tools
  ('tools_names', 'Compiler tools to use', ['default']),
  ('env_export', 'Environment variables to be passed to tools',[]),
  TristateVariable('forcelazy', 'For testing use only - set the default value for autolazy', 'auto'),
  TristateVariable('forcecollres', 'For testing use only - set the default value for force resolving collective ops', 'auto'),
  BoolVariable('build_shared', '(deprecated option, ignored)', True),
  ('sys_libs', 'Extra libraries to link with', []),
  ('escript_opts_version', 'Version of options file (do not specify on command line)'),
  ('SVN_VERSION', 'Do not use from options file', -2),
  ('pythoncmd', 'which python to compile with', sys.executable),
  ('pythonlibname', 'Name of the python library to link. (This is found automatically for python2.X.)', ''),
  ('pythonlibpath', 'Path to the python library. (You should not need to set this unless your python has moved)',''),
  ('pythonincpath','Path to python include files. (You should not need to set this unless your python has moved',''),
  BoolVariable('longindices', 'use long indices (for very large matrices)', False),
  BoolVariable('compressed_files','Enables reading from compressed binary files', True),
  ('compression_libs', 'Compression libraries to link with', ['boost_iostreams']),
  BoolVariable('disable_boost_numpy', 'Do not build using boost_numpy, even if it is available', False),
  BoolVariable('osx_dependency_fix', 'Fix dependencies for libraries to have absolute paths (OSX)', False),
  BoolVariable('stdlocationisprefix', 'Set the prefix as escript root in the launcher', False),
  BoolVariable('mpi_no_host', 'Do not specify --host in run-escript launcher (only OPENMPI)', False),
  BoolVariable('insane', 'Instructs scons to not run a sanity check after compilation.', False),
  EnumVariable('version_information', 'Instructs scons to create symlinks to the library files','0.0',allowed_values=version_info),
<<<<<<< HEAD
  BoolVariable('mpi4py', 'Compile with mpi4py.', False),
  BoolVariable('use_p4est', 'Compile with p4est.', True),
=======
>>>>>>> 03b6c17b
  ('trilinos_LO', 'Manually specify the LO used by Trilinos.', ''),
  ('trilinos_GO', 'Manually specify the GO used by Trilinos.', '')
)


##################### Create environment and help text #######################

# Intel's compiler uses regular expressions improperly and emits a warning
# about failing to find the compilers. This warning can be safely ignored.

# PATH is needed so the compiler, linker and tools are found if they are not
# in default locations.
env = Environment(tools = ['default'], options = vars,
                  ENV = {'PATH': os.environ['PATH']})

# check options file version:
if options_file:
    opts_valid=False
    if 'escript_opts_version' in env.Dictionary() and \
        int(env['escript_opts_version']) >= REQUIRED_OPTS_VERSION:
            opts_valid=True
    if opts_valid:
        print("Using options in %s." % options_file)
    else:
        print("\nOptions file %s" % options_file)
        print("is outdated! Please update the file after reading scons/templates/README_FIRST")
        print("and setting escript_opts_version to %d.\n"%REQUIRED_OPTS_VERSION)
        Exit(1)

################# Fill in compiler options if not set above ##################
if env['cxx'] != 'default':
    env['CXX'] = env['cxx']
if env['cc'] != 'default':
    env['CC'] = env['cc']
if ( env['cc'] == 'default' and env['cxx'] != 'default') :
    env['CC'] = env['cxx']

if env['mpi'] == 'OPENMPI':
    env['CXX'] = 'mpic++'
    env['CC'] = 'mpicc'

if env['mpi4py'] and env['mpi'] in mpi_flavours[:2]:
    print("mpi4py is switched on but no mpi flavour given (most likely `MPICH`).")
    Exit(1)
# set the vars for clang
def mkclang(env):
        env['CXX']='clang'

if env['tools_names'] != ['default']:
    zz=env['tools_names']
    if 'clang' in zz:
        zz.remove('clang')
        zz.insert(0, mkclang)
        env = Environment(tools = ['default'] + env['tools_names'], options = vars,
                      ENV = {'PATH' : os.environ['PATH']})
    else:
        env = Environment(tools = ['default'] + env['tools_names'], options = vars,
                      ENV = {'PATH' : os.environ['PATH']} )

# Generate help text (scons -h)
Help(vars.GenerateHelpText(env))
# Check for superfluous options
if len(vars.UnknownVariables())>0:
    for k in vars.UnknownVariables():
        print("Unknown option '%s'" % k)
    Exit(1)

env['domains'] = sorted(set(env['domains']))
#===== First thing we do is to install Trilinos if requested to do so:
#
################ If requested, build & install Trilinos ####################
# Manually change the trilinos ordinals (if necessary)
if env['trilinos_LO'] != '':
    env.Append(CPPDEFINES=['MANUALLY_SET_LO'])
    print("Manually setting the Trilinos Local Ordinate...")
    if env['trilinos_LO'] == 'int':
        env.Append(CPPDEFINES=['SET_LO_INT'])
    elif env['trilinos_LO'] == 'long':
        env.Append(CPPDEFINES=['SET_LO_LONG'])
    elif env['trilinos_LO'] == 'long long':
        env.Append(CPPDEFINES=['SET_LO_LONG_LONG'])
    elif env['trilinos_LO'] == 'complex double':
        env.Append(CPPDEFINES=['SET_LO_COMPLEX_DOUBLE'])
    elif env['trilinos_LO'] == 'real_t':
        env.Append(CPPDEFINES=['SET_LO_REALT'])
    elif env['trilinos_LO'] == 'cplx_t':
        env.Append(CPPDEFINES=['SET_LO_CPLXT'])
if env['trilinos_GO'] != '':
    env.Append(CPPDEFINES=['MANUALLY_SET_GO'])
    print("Manually setting the Trilinos Global Ordinate...")
    if env['trilinos_GO'] == 'int':
        env.Append(CPPDEFINES=['SET_GO_INT'])
    elif env['trilinos_GO'] == 'long':
        env.Append(CPPDEFINES=['SET_GO_LONG'])
    elif env['trilinos_GO'] == 'long long':
        env.Append(CPPDEFINES=['SET_GO_LONG_LONG'])
    elif env['trilinos_GO'] == 'complex double':
        env.Append(CPPDEFINES=['SET_GO_COMPLEX_DOUBLE'])
    elif env['trilinos_GO'] == 'real_t':
        env.Append(CPPDEFINES=['SET_GO_REALT'])
    elif env['trilinos_GO'] == 'cplx_t':
        env.Append(CPPDEFINES=['SET_GO_CPLXT'])

# Covert env['netcdf'] into one of False, 3, 4
# Also choose default values for libraries
pos1=netcdf_flavours.index('False')
pos2=netcdf_flavours.index('3')
mypos=netcdf_flavours.index(env['netcdf'])
if 0 <= mypos <=pos1:
    env['netcdf']=0
elif pos1 < mypos <= pos2:
    env['netcdf']=3
    if env['netcdf_libs']=='DEFAULT':
        env['netcdf_libs']=['netcdf_c++', 'netcdf']
else:   # netcdf4
    env['netcdf']=4
    if env['netcdf_libs']=='DEFAULT':
        env['netcdf_libs']=['netcdf_c++4']

# create dictionary which will be populated with info for buildvars file
env['buildvars'] = {}
# create list which will be populated with warnings if there are any
env['warnings'] = []

#################### Make sure install directories exist #####################

# This is for easybuild
if len(env['PREFIX']) != 0:
    env['prefix']=env['PREFIX']

env['BUILD_DIR'] = Dir(env['build_dir']).abspath
prefix = Dir(env['prefix']).abspath
env['buildvars']['prefix'] = prefix
env['incinstall'] = os.path.join(prefix, 'include')
env['bininstall'] = os.path.join(prefix, 'bin')
if IS_WINDOWS:
    env['libinstall'] = env['bininstall']
else:
    env['libinstall'] = os.path.join(prefix, 'lib')
env['pyinstall']  = os.path.join(prefix, 'esys')
if not os.path.isdir(env['bininstall']):
    os.makedirs(env['bininstall'])
if not os.path.isdir(env['libinstall']):
    os.makedirs(env['libinstall'])
if not os.path.isdir(env['pyinstall']):
    os.makedirs(env['pyinstall'])

env.Append(CPPPATH = [env['incinstall']])
env.Append(LIBPATH = [env['libinstall']])



# default compiler/linker options
cxx_flags = '-std=c++17 '+ env['cxx_extra']  # extra CXX flags
cc_flags = ''
cc_optim = ''
cc_debug = ''
omp_flags = ''
omp_ldflags = ''
ld_extra = env['ld_extra']
fatalwarning = '' # switch to turn warnings into errors
sysheaderopt = '' # how to indicate that a header is a system header

# env['CC'] might be a full path
cxx_name=os.path.basename(env['CXX'])

if cxx_name == 'icpc':
    # Intel compiler
    # #1478: class "std::auto_ptr<...>" was declared deprecated
    # #1875: offsetof applied to non-POD types is nonstandard (in boost)
    # removed -std=c99 because icpc doesn't like it and we aren't using c anymore
    cc_flags   += "-fPIC -w2 -wd1875 -wd1478 -Wno-unknown-pragmas"
    cc_optim    = "-Ofast -ftz -fno-alias -xCORE-AVX2 -ipo"
    #cc_optim    = "-Ofast -ftz -fno-alias -inline-level=2 -ipo -xCORE-AVX2"
    #cc_optim    = "-O2 -ftz -fno-alias -inline-level=2"
    #cc_optim    = "-O0 -ftz -fno-alias"
    #cc_optim    = "-O3 -ftz -fno-alias -inline-level=2 -ipo -xHost"
    cc_debug    = "-g -O0 -DDOASSERT -DDOPROF -DBOUNDS_CHECK -DSLOWSHARECHECK"
    omp_flags   = "-qopenmp"
    omp_ldflags = "-qopenmp" # removing -openmp-report (which is deprecated) because the replacement outputs to a file
    fatalwarning = "-Werror"
elif cxx_name.startswith('g++-mp'):
    # cc_flags +="-Wall" - switched off as there are problem in p4est compilation.
    cc_flags       += "-fPIC -fdiagnostics-color=always -Wno-uninitialized "
    cc_flags       += "-Wno-unknown-pragmas -Wimplicit-function-declaration "
    cxx_flags      += "-Wno-string-concatenation -Wno-unused-private-field "
    #if env['trilinos'] is True:
    #  cc_flags += "-Wno-unused-variable -Wno-exceptions -Wno-deprecated-declarations "
    cc_optim     = "-O3 "
    cc_debug     = "-ggdb3 -O0 -fdiagnostics-fixit-info -pedantic "
    cc_debug    += "-DDOASSERT -DDOPROF -DBOUNDS_CHECK -DSLOWSHARECHECK "
    omp_flags    = "-fopenmp "
    omp_ldflags  = "-fopenmp "
    fatalwarning = "-Werror"
    sysheaderopt = "-isystem"
elif cxx_name[:3] == 'g++':
    # GNU C++ on any system
    # note that -ffast-math is not used because it breaks isnan(),
    # see mantis #691
    cc_flags += "-pedantic -Wall -fPIC -finline-functions"
    cc_flags += " -Wno-unknown-pragmas -Wno-sign-compare -Wno-system-headers -Wno-long-long -Wno-strict-aliasing "
    cc_flags += " -Wno-unused-function  -Wno-narrowing"
    cc_flags += " -Wno-stringop-truncation -Wno-deprecated-declarations --param=max-vartrack-size=100000000"
    cc_optim     = "-O2" # -march=native"
    #max-vartrack-size: avoid vartrack limit being exceeded with escriptcpp.cpp
    cc_debug     = "-g3 -O0  -DDOASSERT -DDOPROF -DBOUNDS_CHECK -DSLOWSHARECHECK --param=max-vartrack-size=100000000"
    #Removed because new netcdf doesn't seem to like it
    #cc_debug += ' -D_GLIBCXX_DEBUG  '
    omp_flags    = "-fopenmp"
    omp_ldflags  = "-fopenmp"
    fatalwarning = "-Werror"
    sysheaderopt = "-isystem"
elif cxx_name == 'cl':
    # Microsoft Visual C on Windows
    cc_flags     = "/EHsc /MD /GR /wd4068 /D_USE_MATH_DEFINES /DDLL_NETCDF"
    cc_optim     = "/O2 /Op /W3"
    cc_debug     = "/Od /RTCcsu /ZI /DBOUNDS_CHECK"
    fatalwarning = "/WX"
elif cxx_name == 'icl':
    # Intel C on Windows
    cc_flags     = '/EHsc /GR /MD'
    cc_optim     = '/fast /Oi /W3 /Qssp /Qinline-factor- /Qinline-min-size=0 /Qunroll'
    cc_debug     = '/Od /RTCcsu /Zi /Y- /debug:all /Qtrapuv'
    omp_flags    = '/Qvec-report0 /Qopenmp /Qopenmp-report0 /Qparallel'
    omp_ldflags  = '/Qvec-report0 /Qopenmp /Qopenmp-report0 /Qparallel'
elif cxx_name.startswith('clang++-mp'):
    # Clang++mp on any system
    # cc_flags +="-Wall" - switched off as there are problem in p4est compilation.
    cc_flags       += "-fPIC -fdiagnostics-color=always -Wno-uninitialized -Wno-deprecated-declarations "
    #cc_flags       += "-I/opt/local/lib/gcc12/gcc/arm64-apple-darwin22/12.2.0/include "
    cc_flags       += "-Wno-unknown-pragmas "
    cxx_flags      += "-Wno-string-concatenation -Wno-unused-private-field -Wimplicit-function-declaration "
    #if env['trilinos'] is True:
    #  cc_flags += "-Wno-unused-variable -Wno-exceptions -Wno-deprecated-declarations "
    cc_optim     = "-O3 "
    cc_debug     = "-ggdb3 -O0 -fdiagnostics-fixit-info -pedantic "
    cc_debug    += "-DDOASSERT -DDOPROF -DBOUNDS_CHECK -DSLOWSHARECHECK "
    omp_flags    = "-fopenmp "
    omp_ldflags  = "-fopenmp "
    fatalwarning = "-Werror"
    sysheaderopt = "-isystem"

elif cxx_name.startswith('clang++'):
    # Clang++ on any system
    cc_flags    += "-Wall -fPIC -fdiagnostics-color=always -Wno-uninitialized "
    cc_flags    += "-Wno-unused-private-field -Wno-unknown-pragmas "
    #if env['trilinos'] is True:
    #  cc_flags += "-Wno-unused-variable -Wno-exceptions -Wno-deprecated-declarations "
    cc_optim     = "-O3 "  # -march=native"
    cc_debug     = "-ggdb3 -O0 -fdiagnostics-fixit-info -pedantic "
    cc_debug    += "-DDOASSERT -DDOPROF -DBOUNDS_CHECK -DSLOWSHARECHECK "
    omp_flags    = "-fopenmp "
    omp_ldflags  = " "
    fatalwarning = "-Werror"
    sysheaderopt = "-isystem"
<<<<<<< HEAD
elif cxx_name == 'mpic++':
=======
elif cc_name == 'mpic++':
>>>>>>> 03b6c17b
    # MPIC++ on any system
    # note that -ffast-math is not used because it breaks isnan(),
    cc_flags += "-pedantic -Wall -fPIC -finline-functions"
    cc_flags += " -Wno-unknown-pragmas -Wno-sign-compare -Wno-system-headers -Wno-long-long -Wno-strict-aliasing "
    cc_flags += " -Wno-unused-function  -Wno-narrowing"
    cc_flags += " -Wno-stringop-truncation -Wno-deprecated-declarations --param=max-vartrack-size=100000000"
    cc_optim     = "-O2 -march=native"
    #max-vartrack-size: avoid vartrack limit being exceeded with escriptcpp.cpp
    cc_debug     = "-g3 -O0  -DDOASSERT -DDOPROF -DBOUNDS_CHECK -DSLOWSHARECHECK --param=max-vartrack-size=100000000"
    #Removed because new netcdf doesn't seem to like it
    #cc_debug += ' -D_GLIBCXX_DEBUG  '
    ld_extra = " -fPIC -lmpi "
    if env['openmp']:
      ld_extra += " -lgomp"
    omp_flags    = "-fopenmp"
    omp_ldflags  = "-fopenmp"
    fatalwarning = "-Werror"
    sysheaderopt = "-isystem"
elif cxx_name == 'mpiicpc':
    # note that -ffast-math is not used because it breaks isnan(),
    env['CC']= 'mpiicc'
    cxx_flags = '-std=c++17 '+ env['cxx_extra']
    cc_flags += " -pedantic -Wall -fPIC -finline-functions"
    cc_flags += " -Wno-unknown-pragmas -Wno-sign-compare -Wno-system-headers -Wno-long-long -Wno-strict-aliasing "
    cc_flags += " -Wno-unused-function  -Wno-narrowing"
    cc_flags += " -Wno-deprecated-declarations --param=max-vartrack-size=100000000"
    cc_flags += " -ipo "
    cc_optim     = "-O2 -march=native"
    #max-vartrack-size: avoid vartrack limit being exceeded with escriptcpp.cpp
    cc_debug     = "-g3 -O0  -DDOASSERT -DDOPROF -DBOUNDS_CHECK -DSLOWSHARECHECK --param=max-vartrack-size=100000000"
    #Removed because new netcdf doesn't seem to like it
    #cc_debug += ' -D_GLIBCXX_DEBUG  '
    ld_extra += " -fPIC -lmpi "
    if env['openmp']:
      ld_extra += " -lgomp"
    omp_flags    = "-qopenmp"
    omp_ldflags  = "-qopenmp"
    fatalwarning = "-Werror"
    sysheaderopt = "-isystem"

if not ( env['build_trilinos'] == "False" or env['build_trilinos'] == 'never' ):
    env['trilinos_prefix']=os.path.join(env['prefix'],'escript_trilinos')
    print("")
    if not env['cc'] == 'default ':
        os.environ['CC'] = env['cc']
    if not env['cxx'] == 'default ':
        os.environ['CXX'] = env['cxx']
    startdir=os.getcwd()
    if os.path.isdir(env['trilinos_build']) is False: # create a build folder if the user deleted it
        os.mkdir(env['trilinos_build'])
    os.chdir(env['trilinos_build'])
    if env['openmp']:
        OPENMPFLAG='ON'
    else:
        OPENMPFLAG='OFF'

    print("Building Trilinos using")
    print(env['prefix'])
    print(env['CC'])
    print(env['CXX'])
    if env['trilinos_make'] == 'default':
        if env['mpi'] not in [ 'none', 'no', True]:
            source=startdir+"/scripts/trilinos_mpi.sh"
            dest=env['trilinos_build'] + "/trilinos_mpi.sh"
            shutil.copy(source,dest)
            print("Building (MPI) trilinos..............................")
            configure="sh trilinos_mpi.sh " + env['prefix'] + " " + env['CC'] + " " + env['CXX'] + " " + OPENMPFLAG
        else:
            source=startdir+"/scripts/trilinos_nompi.sh"
            dest=env['trilinos_build'] + "/trilinos_nompi.sh"
            shutil.copy(source,dest)
            print("Building (no MPI) trilinos..............................")
            configure="sh trilinos_nompi.sh " + env['prefix'] + " " + env['CC'] + " " + env['CXX'] + " " + OPENMPFLAG
    else:
        shutil.copy(env['trilinos_make'], "hostmake.sh")
        configure="sh hostmake.sh " + env['prefix'] + " " + env['CC'] + " " + env['CXX'] + " " + OPENMPFLAG

    print("Running: "+configure)
    res=os.system(configure)
    if res :
        print(">>> Installation of trilinos failed. Scons stopped.")
        Exit(1)
    if env['build_trilinos'] == "True" or  env['build_trilinos'] == "make" or env['build_trilinos'] == "check":
            res=os.system('make -j%s install'%GetOption("num_jobs"))
    else:
            res=os.system('make --always-make  -j%s install'%GetOption("num_jobs"))
    if res :
        print(">>> Installation of trilinos failed. Scons stopped.")
        Exit(1)
    env['trilinos'] = True
    os.chdir(startdir)

env['sysheaderopt']=sysheaderopt

# set defaults if not otherwise specified
if env['cc_flags']    == 'default': env['cc_flags'] = cc_flags
if env['cc_optim']    == 'default': env['cc_optim'] = cc_optim
if env['cc_debug']    == 'default': env['cc_debug'] = cc_debug
if env['omp_flags']   == 'default': env['omp_flags'] = omp_flags
if env['omp_ldflags'] == 'default': env['omp_ldflags'] = omp_ldflags
if env['cxx_extra'] != '': env.Append(CXXFLAGS = env['cxx_extra'])
if env['ld_extra']  != '': env.Append(LINKFLAGS = env['ld_extra'])

if env['version_information'] != '0.0':
    env['SHLIBVERSION']=env['version_information']
<<<<<<< HEAD
    env['LDMODULEVERSION']=env['version_information']
=======
>>>>>>> 03b6c17b
sonameflags=" -Wl,-soname=$_SHLIBSONAME "
env.Append(LINKFLAGS = sonameflags)

if env['longindices']:
  if env['paso']:
    env.Append(CPPDEFINES = ['ESYS_INDEXTYPE_LONG'])
  else:
    env['warnings'].append("The longindices feature requires paso!")

# set up the autolazy values
if env['forcelazy'] == 1:
    env.Append(CPPDEFINES=['FAUTOLAZYON'])
elif env['forcelazy'] == 0:
    env.Append(CPPDEFINES=['FAUTOLAZYOFF'])

# set up the collective resolve values
if env['forcecollres'] == 1:
    env.Append(CPPDEFINES=['FRESCOLLECTON'])
elif env['forcecollres'] == 0:
    env.Append(CPPDEFINES=['FRESCOLLECTOFF'])

# allow non-standard C if requested
if env['iknowwhatimdoing']:
    env.Append(CPPDEFINES=['IKNOWWHATIMDOING'])

# Disable OpenMP if no flags provided
if env['openmp'] and env['omp_flags'] == '':
   env['warnings'].append("OpenMP requested but no flags provided - disabling OpenMP!")
   env['openmp'] = False

if env['openmp']:
    env.Append(CCFLAGS = env['omp_flags'])
    if env['omp_ldflags'] != '': env.Append(LINKFLAGS = env['omp_ldflags'])
else:
    env['omp_flags']=''
    env['omp_ldflags']=''

# Flags used by the p4est program
if env['openmp']:
    env.Append(CPPDEFINES=['P4EST_HAVE_OPENMP'])
    env.Append(CPPDEFINES=['P4EST_OPENMP'])
    env.Append(CPPDEFINES=['P4EST_ENABLE_OPENMP'])
    env.Append(CPPDEFINES=['ENABLE_OPENMP'])
    env.Append(CPPDEFINES=['HAVE_OPENMP'])
    env.Append(CPPDEFINES=['OPENMP'])

env['buildvars']['openmp']=int(env['openmp'])

# add debug/non-debug compiler flags

env['buildvars']['debug']=int(env['debug'])
env.Append(CCFLAGS = env['cc_flags'])
env.Append(CXXFLAGS = cxx_flags)
if ld_extra: env.Append(LINKFLAGS = ld_extra)

if env['debug']:
    env.Append(CCFLAGS = env['cc_debug'])
    #env.Append(CXXFLAGS = env['cc_debug'])
    # env.Append(CPPDEFINES=['P4EST_ENABLE_DEBUG'])
    # env.Append(CPPDEFINES=['SC_ENABLE_DEBUG'])
else:
    env.Append(CCFLAGS = env['cc_optim'])
    #env.Append(CXXFLAGS = env['cc_optim'])


# always add cc_flags
env.Append(CCFLAGS = env['cc_flags'])

# add system libraries
env.AppendUnique(LIBS = env['sys_libs'])

# determine svn revision
# global_revision=ARGUMENTS.get('SVN_VERSION', None)
# if global_revision:
#     global_revision = re.sub(':.*', '', global_revision)
#     global_revision = re.sub('[^0-9]', '', global_revision)
#     if global_revision == '': global_revision='-2'
# else:
#   # Get the global Subversion revision number for the getVersion() method
#   try:
#     global_revision = os.popen('svnversion -n .').read()
#     global_revision = re.sub(':.*', '', global_revision)
#     global_revision = re.sub('[^0-9]', '', global_revision)
#     if global_revision == '': global_revision='-2'
#   except:
#     global_revision = '-1'
# env['svn_revision']=global_revision
# env['buildvars']['svn_revision']=global_revision
# env.Append(CPPDEFINES=['SVN_VERSION='+global_revision])

# # If that failed, try to get the version number from the file svn_version
# if global_revision=='-2' or global_revision=='-1':
#     try:
#         global_revision=str(os.popen('cat svn_version 2>/dev/null').read())
#         if global_revision[global_revision.__len__()-1] == '\n':
#             temp=global_revision[0:(global_revision.__len__()-1)]
#         else:
#             temp=global_revision
#         print("Using svn revision information from file. Got revision = %s" % temp)
#     except:
#         global_revision='-2'

# if global_revision=='-2' or global_revision=='-1':
    # env['warnings'].append("Could not detect the svn revision number!")

global_revision=''
try:
    global_revision = os.popen('git show -s --format=%ct').read()
    global_revision = re.sub(':.*', '', global_revision)
    global_revision = re.sub('[^0-9]', '', global_revision)
    print("Got git revision ", global_revision)
except:
    env['warnings'].append("Could not detect the git commit information!")
env['svn_revision']=global_revision
env['buildvars']['svn_revision']=global_revision
env.Append(CPPDEFINES=['GIT_BUILD'])

env['IS_WINDOWS']=IS_WINDOWS
env['IS_OSX']=IS_OSX

###################### Copy required environment vars ########################

# Windows doesn't use LD_LIBRARY_PATH but PATH instead
if IS_WINDOWS:
    LD_LIBRARY_PATH_KEY='PATH'
    env['ENV']['LD_LIBRARY_PATH']=''
else:
    LD_LIBRARY_PATH_KEY='LD_LIBRARY_PATH'

env['LD_LIBRARY_PATH_KEY']=LD_LIBRARY_PATH_KEY

# the following env variables are exported for the unit tests

for key in 'OMP_NUM_THREADS', 'ESCRIPT_NUM_PROCS', 'ESCRIPT_NUM_NODES':
    try:
        env['ENV'][key] = os.environ[key]
    except KeyError:
        env['ENV'][key] = '1'

env_export=env['env_export']
env_export.extend(['ESCRIPT_NUM_THREADS','ESCRIPT_HOSTFILE','DISPLAY','XAUTHORITY','PATH','HOME','KMP_MONITOR_STACKSIZE','TMPDIR','TEMP','TMP','LD_PRELOAD'])

for key in set(env_export):
    try:
        env['ENV'][key] = os.environ[key]
    except KeyError:
        pass

for key in os.environ.keys():
    if key.startswith("SLURM_"):
        env['ENV'][key] = os.environ[key]

try:
    env.PrependENVPath(LD_LIBRARY_PATH_KEY, os.environ[LD_LIBRARY_PATH_KEY])
except KeyError:
    pass

if IS_OSX:
  try:
    env.PrependENVPath('DYLD_LIBRARY_PATH', os.environ['DYLD_LIBRARY_PATH'])
  except KeyError:
    pass

try:
    env['ENV']['PYTHONPATH'] = os.environ['PYTHONPATH']
except KeyError:
    pass

######################## Add some custom builders ############################

# Takes care of prefix and suffix for Python modules:
def build_python_module(env, target, source):
    sl_suffix = '.pyd' if IS_WINDOWS else '.so'
    return env.SharedLibrary(target, source, SHLIBPREFIX='', SHLIBSUFFIX=sl_suffix)
env.AddMethod(build_python_module, "PythonModule")

if env['pythoncmd']=='python':
    py_builder = Builder(action = build_py, suffix = '.pyc', src_suffix = '.py', single_source=True)
else:
    py_builder = Builder(action = env['pythoncmd']+" scripts/py_comp.py $SOURCE $TARGET", suffix = '.pyc', src_suffix = '.py', single_source=True)
env.Append(BUILDERS = {'PyCompile' : py_builder});

runUnitTest_builder = Builder(action = runUnitTest, suffix = '.passed', src_suffix=env['PROGSUFFIX'], single_source=True)
env.Append(BUILDERS = {'RunUnitTest' : runUnitTest_builder});

runPyUnitTest_builder = Builder(action = runPyUnitTest, suffix = '.passed', src_suffic='.py', single_source=True)
env.Append(BUILDERS = {'RunPyUnitTest' : runPyUnitTest_builder});

runPyExample_builder = Builder(action = runPyExample, suffix = '.passed', src_suffic='.py', single_source=True)
env.Append(BUILDERS = {'RunPyExample' : runPyExample_builder});

epstopdfbuilder = Builder(action = eps2pdf, suffix='.pdf', src_suffix='.eps', single_source=True)
env.Append(BUILDERS = {'EpsToPDF' : epstopdfbuilder});


############################ Dependency checks ###############################

######## Compiler
env=checkCompiler(env)

######## Python headers & library (required)
env=checkPython(env)

######## boost & boost-python (required)
env=checkBoost(env)

######## numpy (required) and numpy headers (optional)
env=checkNumpy(env)

######## CppUnit (required for tests)
env=checkCppUnit(env)

######## optional python modules (sympy, pyproj)
env=checkOptionalModules(env)

######## optional dependencies (netCDF, MKL, UMFPACK, MUMPS, Lapack, Silo, ...)
env=checkOptionalLibraries(env)

######## PDFLaTeX (for documentation)
env=checkPDFLatex(env)


# =================================
# set defaults for launchers if not otherwise specified
if env['prelaunch'] == 'default':
    if env['mpi'] == 'INTELMPI' and env['openmp']:
        env['prelaunch'] = "export I_MPI_PIN_DOMAIN=omp"
    # elif env['mpi'] == 'OPENMPI':
        # transform comma-separated list to '-x a -x b -x c ...'
        # env['prelaunch'] = "EE=$echo -x %e|sed -e 's/,/ -x /g'"
    elif env['mpi'] == 'MPT':
        env['prelaunch'] = "export MPI_NUM_MEMORY_REGIONS=0"
    elif env['mpi'] == 'MPICH2':
        env['prelaunch'] = "mpdboot -n %n -r ssh -f %f"
    else:
        env['prelaunch'] = ""

# Used by p4est
if env['mpi'] != 'no' and env['mpi'] != 'none':
    env.Append(CPPDEFINES = ['P4EST_ENABLE_MPI'])
    env.Append(CPPDEFINES = ['P4EST_ENABLE_MPICOMMSHARED'])
    env.Append(CPPDEFINES = ['P4EST_ENABLE_MPIIO'])
    env.Append(CPPDEFINES = ['P4EST_ENABLE_MPISHARED'])
    env.Append(CPPDEFINES = ['P4EST_ENABLE_MPITHREAD'])
    env.Append(CPPDEFINES = ['P4EST_ENABLE_MPIWINSHARED'])
    env.Append(CPPDEFINES = ['P4EST_MPI'])
    env.Append(CPPDEFINES = ['P4EST_MPIIO'])
    env.Append(CPPDEFINES = ['SC_ENABLE_MPI'])
    env.Append(CPPDEFINES = ['SC_ENABLE_MPICOMMSHARED'])
    env.Append(CPPDEFINES = ['SC_ENABLE_MPIIO'])
    env.Append(CPPDEFINES = ['SC_ENABLE_MPISHARED'])
    env.Append(CPPDEFINES = ['SC_ENABLE_MPITHREAD'])
    env.Append(CPPDEFINES = ['SC_ENABLE_MPIWINSHARED'])
    env.Append(CPPDEFINES = ['SC_MPI'])
    env.Append(CPPDEFINES = ['SC_MPIIO'])

if env['launcher'] == 'default':
    if env['mpi'] == 'INTELMPI':
        env['launcher'] = "mpirun -hostfile %f -n %N -ppn %p %b"
    elif env['mpi'] == 'OPENMPI':
        if env['mpi_no_host']:
            hostoptionstr=''
        else:
            hostoptionstr='--host %h'
        # default to OpenMPI version 1.10 or higher
        env['launcher'] = "mpirun ${AGENTOVERRIDE} --gmca mpi_warn_on_fork 0 ${EE} "+hostoptionstr+" --map-by node:pe=%t -bind-to core -np %N %b"
        if 'orte_version' in env:
            major,minor,point = [int(i) for i in env['orte_version'].split('.')]
            if major == 1 and minor < 10:
                env['launcher'] = "mpirun ${AGENTOVERRIDE} --gmca mpi_warn_on_fork 0 ${EE} "+hostoptionstr+" --cpus-per-rank %t -np %N %b"
    elif env['mpi'] == 'MPT':
        env['launcher'] = "mpirun %h -np %p %b"
    elif env['mpi'] == 'MPICH':
        env['launcher'] = "mpirun -machinefile %f -np %N %b"
    elif env['mpi'] == 'MPICH2':
        env['launcher'] = "mpiexec -genvlist %e -np %N %b"
    else:
        env['launcher'] = "%b"

if env['postlaunch'] == 'default':
    if env['mpi'] == 'MPICH2':
        env['postlaunch'] = "mpdallexit"
    else:
        env['postlaunch'] = ""

# dependency sanity checks

if len(env['domains']) == 0:
   env['warnings'].append("No domains have been built, escript will not be very useful!")
else:
   print("Building escript with the domains:  %s"%(", ".join(env['domains'])))

# keep some of our install paths first in the list for the unit tests
env.PrependENVPath(LD_LIBRARY_PATH_KEY, env['libinstall'])
env.PrependENVPath('PYTHONPATH', prefix)
env['ENV']['ESCRIPT_ROOT'] = prefix

if not env['verbose']:
    env['CCCOMSTR'] = "Compiling $TARGET"
    env['SHCCCOMSTR'] = "Compiling $TARGET"
    env['CXXCOMSTR'] = "Compiling $TARGET"
    env['SHCXXCOMSTR'] = "Compiling $TARGET"
    env['ARCOMSTR'] = "Linking $TARGET"
    env['LINKCOMSTR'] = "Linking $TARGET"
    env['SHLINKCOMSTR'] = "Linking $TARGET"
    env['PDFLATEXCOMSTR'] = "Building $TARGET from LaTeX input $SOURCES"
    env['BIBTEXCOMSTR'] = "Generating bibliography $TARGET"
    env['MAKEINDEXCOMSTR'] = "Generating index $TARGET"
    env['PDFLATEXCOMSTR'] = "Building $TARGET from LaTeX input $SOURCES"
    #Progress(['Checking -\r', 'Checking \\\r', 'Checking |\r', 'Checking /\r'], interval=17)

########################### Configure the targets ############################

from grouptest import GroupTest
TestGroups=[]

# keep an environment without warnings-as-errors
dodgy_env=env.Clone()

# now add warnings-as-errors flags. This needs to be done after configuration
# because the scons test files have warnings in them
if ((fatalwarning != '') and (env['werror'])):
    env.Append(CCFLAGS = fatalwarning)

Export(
  ['env',
   'dodgy_env',
   'IS_WINDOWS', 'IS_OSX',
   'TestGroups'
  ]
)

target_init = env.Command(os.path.join(env['pyinstall'],'__init__.py'), None, Touch('$TARGET'))
env.Alias('target_init', [target_init])

# escript can't be turned off
build_all_list = ['build_escript']
install_all_list = ['target_init', 'install_escript']

#p4est
if env['use_p4est']:
    build_all_list += ['build_p4est']
    install_all_list += ['install_p4est']
    env['p4est']=True
    env['p4est_libs']=['p4est','sc']
    env['escript_src']=os.getcwd()

if env['usempi']:
    build_all_list += ['build_pythonMPI', 'build_overlord']
    install_all_list += ['install_pythonMPI', 'install_overlord']

env['buildvars']['paso'] = int(env['paso'])
if env['paso']:
    env.Append(CPPDEFINES = ['ESYS_HAVE_PASO'])
    build_all_list += ['build_paso']
    install_all_list += ['install_paso']

env['buildvars']['trilinos'] = int(env['trilinos'])
if env['trilinos']:
    build_all_list += ['build_trilinoswrap']
    install_all_list += ['install_trilinoswrap']

env['buildvars']['domains'] = ','.join(env['domains'])
for domain in env['domains']:
    env.Append(CPPDEFINES = ['ESYS_HAVE_'+domain.upper()])
    build_all_list += ['build_%s'%domain]
    install_all_list += ['install_%s'%domain]

env['buildvars']['weipa'] = int(env['weipa'])
if env['weipa']:
    env.Append(CPPDEFINES = ['ESYS_HAVE_WEIPA'])
    build_all_list += ['build_weipa']
    install_all_list += ['install_weipa']
    if 'finley' in env['domains']:
        build_all_list += ['build_escriptreader']
        install_all_list += ['install_escriptreader']


variant='$BUILD_DIR/$PLATFORM/'
env.SConscript('escriptcore/SConscript', variant_dir=variant+'escriptcore', duplicate=0)
env.SConscript('escript/SConscript', variant_dir=variant+'escript', duplicate=0)
env.SConscript('pythonMPI/SConscript', variant_dir=variant+'pythonMPI', duplicate=0)
env.SConscript('tools/overlord/SConscript', variant_dir=variant+'tools/overlord', duplicate=0)
env.SConscript('paso/SConscript', variant_dir=variant+'paso', duplicate=0)
env.SConscript('trilinoswrap/SConscript', variant_dir=variant+'trilinoswrap', duplicate=0)
env.SConscript('cusplibrary/SConscript')
env.SConscript('finley/SConscript', variant_dir=variant+'finley', duplicate=0)
if env['use_p4est']:
    env.SConscript('p4est/SConscript', variant_dir=variant+'p4est', duplicate=0)
env.SConscript('oxley/SConscript', variant_dir=variant+'oxley', duplicate=0)
env.SConscript('ripley/SConscript', variant_dir=variant+'ripley', duplicate=0)
env.SConscript('speckley/SConscript', variant_dir=variant+'speckley', duplicate=0)
env.SConscript('weipa/SConscript', variant_dir=variant+'weipa', duplicate=0)
env.SConscript('tools/escriptconvert/SConscript', variant_dir=variant+'tools/escriptconvert', duplicate=0)
env.SConscript('doc/SConscript', variant_dir=variant+'doc', duplicate=0)

env.Alias('build', build_all_list)

install_all_list += [env.Install(Dir('scripts',env['build_dir']), os.path.join('scripts', 'release_sanity.py'))]

if env['mpi']:
    install_all_list += ['install_pythonMPI']

if env['osx_dependency_fix']:
    print("Require dependency fix")
    install_all=env.Command('install', install_all_list, 'scripts/moveall.sh')
else:
    install_all=env.Alias('install', install_all_list)

sanity=env.Alias('sanity', env.Command('dummy','',os.path.join(env['prefix'], 'bin', 'run-escript')+' '+os.path.join(env['build_dir'],'scripts', 'release_sanity.py')))
env.Depends('dummy', install_all)
if env['usempi']:
   env.Depends('dummy', ['install_pythonMPI'])

# if all domains are built:
if env['domains'] == all_domains and env['insane'] == False:
    env.AlwaysBuild('sanity')
    env.Default('sanity')
else:
    env.Default('install')

################## Targets to build and run the test suite ###################

if not env['cppunit']:
    test_msg = env.Command('.dummy.', None, '@echo "Cannot run C++ unit tests, CppUnit not found!";exit 1')
    env.Alias('run_tests', test_msg)
    env.Alias('build_tests', '')
env.Alias('run_tests', ['install'])
env.Alias('all_tests', ['install', 'run_tests', 'py_tests'])
env.Alias('build_full',['install','build_tests','build_py_tests'])
Requires('py_tests', 'install')

##################### Targets to build the documentation #####################

env.Alias('pdfdocs',['user_pdf', 'install_pdf', 'cookbook_pdf']) #inversion_pdf
env.Alias('basedocs', ['pdfdocs','examples_tarfile', 'examples_zipfile', 'api_doxygen'])
env.Alias('docs', ['basedocs', 'sphinxdoc'])
env.Alias('release_prep', ['docs', 'install'])
env.Alias('release_prep_old', ['basedocs', 'api_epydoc', 'install'])

# The test scripts are always generated, this target allows us to
# generate the testscripts without doing a full build
env.Alias('testscripts',[])

generateTestScripts(env, TestGroups)

######################## Populate the buildvars file #########################

write_buildvars(env)
# delete buildvars upon cleanup - target_init is default so use it
env.Clean('target_init', File('buildvars', env['libinstall']))

write_launcher(env)

# remove obsolete files
if not env['usempi']:
    Execute(Delete(File(['pythonMPI','pythonMPIredirect'], env['libinstall'])))
    Execute(Delete(File('escript-overlord', env['bininstall'])))

######################## Summarize our environment ###########################
def print_summary():
    d_list=[]
    print("")
    print("*** Config Summary (see config.log and <prefix>/lib/buildvars for details) ***")
    print("Escript revision %s"%global_revision)
    print("  Install prefix:  %s"%env['prefix'])
    print("          Python:  %s (Version %s)"%(env['pythoncmd'],env['python_version']))
    print("           boost:  %s (Version %s)"%(env['boost_prefix'],env['boost_version']))
    if env['have_boost_numpy'] is True:
        print("     boost numpy:  YES")
    else:
        print("     boost numpy:  NO")
    if env['build_trilinos']:
        print("        trilinos:  %s (built-in, Version %s)" % (env['trilinos_prefix'], env['trilinos_version']))
    else:    
        if env['trilinos']:
            print("        trilinos:  %s (Version %s)" % (env['trilinos_prefix'],env['trilinos_version']))
        else:
            print("        trilinos:  NO")
    if env['numpy_h']:
        print("           numpy:  YES (with headers)")
    else:
        print("           numpy:  YES (without headers)")
    if env['usempi']:
        if 'orte_version' in env:
            print("             MPI:  %s (Version %s)"%(env['mpi'], env['orte_version']))
        else:
            print("             MPI:  YES (flavour: %s)"%env['mpi'])
    else:
        d_list.append('mpi')
    if env['mpi4py']:
        print("          mpi4py:  YES")
    else:
        print("          mpi4py:  NO")
    if env['parmetis']:
        print("        ParMETIS:  %s (Version %s)"%(env['parmetis_prefix'],env['parmetis_version']))
    else:
        d_list.append('parmetis')
    if env['uselapack']:
        print("          LAPACK:  YES (flavour: %s)"%env['lapack'])
    else:
        d_list.append('lapack')
    if env['gmshpy']:
        gmshpy=" + python module"
    else:
        gmshpy=""
    if env['gmsh']=='m':
        print("            gmsh:  YES, MPI-ENABLED"+gmshpy)
    elif env['gmsh']=='s':
        print("            gmsh:  YES"+gmshpy)
    else:
        if env['gmshpy']:
            print("            gmsh:  python module only")
        else:
            d_list.append('gmsh')
    if env['compressed_files']:
        print("            gzip:  YES")
    else:
        d_list.append('gzip')

    solvers = []
    direct = []
    if env['paso']:
        solvers.append('paso')
        if env['mkl']:
            direct.append('mkl')
        if env['umfpack']:
            direct.append('umfpack')
        if env['mumps']:
            direct.append('mumps')
    else:
        d_list.append('paso')
    if env['trilinos']:
        solvers.append('trilinos')
        direct.append('trilinos')
    else:
        d_list.append('trilinos')

    print("  Solver library:  %s"%(", ".join(solvers)))
    if len(direct) > 0:
        print("   Direct solver:  YES (%s)"%(", ".join(direct)))
    else:
        print("   Direct solver:  NONE")
    print("         domains:  %s"%(", ".join(env['domains'])))
    if env['netcdf']==4:
        print("          netcdf:  YES (4 + 3)")
    elif env['netcdf']==3:
        print("          netcdf:  YES (3)")
    else:
        print("          netcdf:  NO")
    e_list=[]
    for i in ('weipa','debug','openmp','cppunit','mkl','mpi4py',
             'mumps', 'scipy','silo','sympy','umfpack','visit'):
        if env[i]: e_list.append(i)
        else: d_list.append(i)

    d_list += set(all_domains).difference(env['domains'])
    for i in e_list:
        print("%16s:  YES"%i)
    print("\n  DISABLED features: %s"%(" ".join(sorted(d_list))))

    if ((fatalwarning != '') and (env['werror'])):
        print("  Treating warnings as errors")
    else:
        print("  NOT treating warnings as errors")
    print("")
    for w in env['warnings']:
        print("WARNING: %s"%w)
    if len(GetBuildFailures()):
        print("\nERROR: build stopped due to errors\n")
    else:
        print("\nSUCCESS: build complete\n")

    print("If publishing results using esys-escript, please cite us: https://esys-escript.github.io/")

atexit.register(print_summary)<|MERGE_RESOLUTION|>--- conflicted
+++ resolved
@@ -63,7 +63,6 @@
 netcdf_flavours = ('no', 'off', 'none', 'False', # Must be last of the false alternatives
                    'yes', 'on', 'True', '3', # Must be last of the version 3 alternatives
                    '4')
-<<<<<<< HEAD
 all_domains = ('finley','oxley','ripley','speckley')
 version_info=['0.0','5','6']
 build_trilinos_flavours = ( "check",      # check for unsuccessful make before setting up make
@@ -71,11 +70,7 @@
                             "always",    # always build
                             "never", "False"  # never build
                             )
-=======
-all_domains = ['dudley','finley','ripley','speckley']
-version_info=['0.0','5','6']
-
->>>>>>> 03b6c17b
+
 #Note that scons construction vars the the following purposes:
 #  CPPFLAGS -> to the preprocessor
 #  CCFLAGS  -> flags for _both_ C and C++
@@ -178,11 +173,8 @@
   BoolVariable('mpi_no_host', 'Do not specify --host in run-escript launcher (only OPENMPI)', False),
   BoolVariable('insane', 'Instructs scons to not run a sanity check after compilation.', False),
   EnumVariable('version_information', 'Instructs scons to create symlinks to the library files','0.0',allowed_values=version_info),
-<<<<<<< HEAD
   BoolVariable('mpi4py', 'Compile with mpi4py.', False),
   BoolVariable('use_p4est', 'Compile with p4est.', True),
-=======
->>>>>>> 03b6c17b
   ('trilinos_LO', 'Manually specify the LO used by Trilinos.', ''),
   ('trilinos_GO', 'Manually specify the GO used by Trilinos.', '')
 )
@@ -438,11 +430,7 @@
     omp_ldflags  = " "
     fatalwarning = "-Werror"
     sysheaderopt = "-isystem"
-<<<<<<< HEAD
 elif cxx_name == 'mpic++':
-=======
-elif cc_name == 'mpic++':
->>>>>>> 03b6c17b
     # MPIC++ on any system
     # note that -ffast-math is not used because it breaks isnan(),
     cc_flags += "-pedantic -Wall -fPIC -finline-functions"
@@ -548,10 +536,7 @@
 
 if env['version_information'] != '0.0':
     env['SHLIBVERSION']=env['version_information']
-<<<<<<< HEAD
     env['LDMODULEVERSION']=env['version_information']
-=======
->>>>>>> 03b6c17b
 sonameflags=" -Wl,-soname=$_SHLIBSONAME "
 env.Append(LINKFLAGS = sonameflags)
 
