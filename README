--- conflicted
+++ resolved
@@ -8,11 +8,7 @@
 
 For more information read the install guide (scons install_pdf)
 and to get started using escript see the user guide and the cookbook. 
-<<<<<<< HEAD
 All of these documents are available at https://esys-escript.github.io/
 
 This project is supported by AuScope
-https://github.com/AuScope
-=======
-All of these documents are available at https://esys-escript.github.io/
->>>>>>> 5f528328
+https://github.com/AuScope