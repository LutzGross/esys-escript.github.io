
##############################################################################
#
# Copyright (c) 2003-2019 by the University of Queensland
# http://www.uq.edu.au
#
# Primary Business: Queensland, Australia
# Licensed under the Apache License, version 2.0
# http://www.apache.org/licenses/LICENSE-2.0
#
# Development until 2012 by Earth Systems Science Computational Center (ESSCC)
# Development 2012-2013 by School of Earth Sciences
# Development from 2014 by Centre for Geoscience Computing (GeoComp)
# Development from 2019 by School of Earth and Environmental Sciences
#
##############################################################################

from __future__ import print_function, division

__copyright__="""Copyright (c) 2003-2019 by the University of Queensland
http://www.uq.edu.au
Primary Business: Queensland, Australia"""
__license__="""Licensed under the Apache License, version 2.0
http://www.apache.org/licenses/LICENSE-2.0"""
__url__="https://launchpad.net/escript-finley"

import os, re, sys
from distutils import sysconfig
from subprocess import PIPE, Popen
from SCons.Script.SConscript import Configure
from site_init import findLibWithHeader, detectModule
import subprocess

REQUIRED_BOOST = (1, 46)

def CheckComplexAcos(context):
    context.Message('Checking for working complex std::acos()... ')
    result = context.TryRun("""
#include <complex>
int main() { std::complex<double> x(0,3.14159265359), y(1.5707963,-1.8622957);
return std::abs(std::acos(x)-y) < 1e-6 ? 0:-1;}
""", '.cpp')
    # scons < 2.4 fix:
    if type(result)==tuple:
        result = result[0]
    context.Result(result)
    return result

def checkCompiler(env):
    conf = Configure(env.Clone(), custom_tests = {'CheckComplexAcos': CheckComplexAcos})
    if 'CheckCXX' in dir(conf): # exists since scons 1.1.0
        if not conf.CheckCXX():
            print("Cannot run C++ compiler '%s' (check config.log)" % (env['CXX']))
            env.Exit(1)
    else:
        if not conf.CheckFunc('printf', language='c++'):
            print("Cannot run C++ compiler '%s' (check config.log)" % (env['CXX']))
            env.Exit(1)

    conf.env['buildvars']['cxx']=conf.env['CXX']

    if conf.CheckFunc('gethostname', language='c++'):
        conf.env.Append(CPPDEFINES = ['HAVE_GETHOSTNAME'])

    if conf.CheckCXXHeader('byteswap.h'):
        checkhdr="""#include <byteswap.h>
#define SCbswap32() {int x=0;bswap_32(x);}"""
        if conf.CheckFunc('SCbswap32', header=checkhdr, language='c++'):
            conf.env.Append(CPPDEFINES = ['HAVE_BYTESWAP_H'])
    if conf.CheckCXXHeader('sys/endian.h'):
        conf.env.Append(CPPDEFINES = ['HAVE_SYS_ENDIAN_H'])
    if conf.CheckCXXHeader('libkern/OSByteOrder.h'):
        conf.env.Append(CPPDEFINES = ['HAVE_OSBYTEORDER_H'])

    if not conf.CheckComplexAcos():
        conf.env.Append(CPPDEFINES = ['ESYS_USE_BOOST_ACOS'])

    return conf.Finish()

def get_external_python_sympy(env,bin):
    if env['use_sympy'] is True:
        import subprocess
        cmd=''
        cmd+='import sympy\n'
        cmd+='print(sympy.__version__)\n'
        sp=subprocess.Popen([bin, '-c', cmd], stdin=None, stderr=None, stdout=subprocess.PIPE)
        spVer=sp.stdout.readline()
        if hasattr(spVer, 'decode'):
            spVer=spVer.decode()
        import sys
        if sys.version_info[0] >= 3:
            spVer = spVer.strip()
        else:
            spVer = spVer.strip().split('.')
        quit=False
        ver1=''
        ver2=''
        count=0;
        for i in range(0,len(spVer)):
            x=spVer[i]
            if x.isdigit() is True:
                if count == 0:
                    ver1=ver1+spVer[i]
                else:
                    ver2=ver2+spVer[i]
            else:
                count=count+1
                if quit is True:
                    break
                else:
                    quit=True
                    continue
        version1=float(ver1)
        version2=float(ver2)
        if version1 == 0 and version2 < 7:
            env['sympy']=False
            env['warnings'].append("sympy version too old. Symbolic toolbox and nonlinear PDEs will not be available.")
            env.Append(CPPDEFINES = ['ESYS_NO_SYMPY'])
        #elif version1 == 1 and version2 > 2:
                                              #    env['sympy']=False
        #    env['warnings'].append("escript does not support sympy version 1.2 and higher. Found %s" % spVer)
        #    env.Append(CPPDEFINES = ['ESYS_NO_SYMPY'])
        else:
            env['sympy']=True
            env['warnings'].append("Found sympy version %s" % spVer)
        return env
    else:
        return env

def call_python_config(bin=None):
    import subprocess
    cmd=''
    cmd+='import subprocess\n'
    cmd+='import os\n'
    cmd+='import sys\n'
    cmd+='from distutils import sysconfig\n'
    cmd+='pyversion=sysconfig.get_python_version()\n'
    cmd+='try:\n'
    cmd+='  sp=subprocess.Popen(["python"+pyversion+"-config","--ldflags"], stdout=subprocess.PIPE)\n'
    cmd+='except:\n'
    cmd+='  pythonroot=sys.exec_prefix+"/bin/"\n'
    cmd+='  sp=subprocess.Popen([pythonroot+"python"+pyversion+"-config","--ldflags"], stdout=subprocess.PIPE)\n'
    cmd+='d=sp.stdout.readline()\n'
    cmd+='if hasattr(d, "decode"):\n'
    cmd+='    d=d.decode()\n'
    cmd+='d=d.split()\n'
    cmd+="libdirs=[z[2:] for z in d if z.startswith('-L')]\n"
    cmd+="libs=[z[2:] for z in d if z.startswith('-lpython')]\n"
    cmd+="if len(libs) == 0:\n"
    cmd+='   libs = [ "python"+pyversion]\n'
    cmd+="target=''\n"
    cmd+="libname=''\n"
    cmd+="for d in libdirs:\n"
    cmd+="  for f in libs:\n"
    cmd+="    s=os.path.join(d,'lib'+f+'.so')\n"
    cmd+="    try:\n"
    cmd+="      dummy=os.stat(s)\n"
    cmd+="      if target=='':\n"
    cmd+="        target=d\n"
    cmd+="        libname=f\n"
    cmd+="    except Exception:\n"
    cmd+="      pass\n"
    cmd+="    s=os.path.join(d,'lib'+f+'.dylib')\n"
    cmd+="    try:\n"
    cmd+="      dummy=os.stat(s)\n"
    cmd+="      if target=='':\n"
    cmd+="        target=d\n"
    cmd+="        libname=f\n"
    cmd+="    except Exception:\n"
    cmd+="      pass\n"
    if bin is None:
       exec(cmd)
       ver=str(sys.version_info[0])+'.'+str(sys.version_info[1])+'.'+str(sys.version_info[2])
       return (target,libname,ver, sysconfig.get_python_inc())
    # run an external python to get its library location
    # yes we are starting another python just to run python?-config
    cmd+="if hasattr(target,'decode'):\n"
    cmd+="   target=target.decode()\n"
    cmd+="   libname=libname.decode()\n"
    cmd+="print(target)\n"
    cmd+="print(libname)\n"
    cmd+="import sys\n"
    cmd+="print(str(sys.version_info[0])+'.'+str(sys.version_info[1])+'.'+str(sys.version_info[2]))\n"
    cmd+="print(sysconfig.get_python_inc())\n"
    sp=subprocess.Popen([bin, '-c', cmd], stdin=None, stderr=None, stdout=subprocess.PIPE)
    target = sp.stdout.readline()
    libname = sp.stdout.readline()
    ver = sp.stdout.readline()
    pinc = sp.stdout.readline()
    if hasattr(target, "decode"):
        target, libname, ver, pinc=target.decode().strip(), libname.decode().strip(), ver.decode().strip(), pinc.decode().strip()
    else:
        target, libname, ver, pinc=target.strip(), libname.strip(), ver.strip(), pinc.strip()
    return (target, libname, ver, pinc)

def checkPython(env):
    # First we check to see if the config file has specified
    # where to find the file. Ideally, this should be automatic
    # but we need to deal with the case where python is not in its INSTALL
    # directory.
    # Use the python scons is running
    if env['pythoncmd'] == sys.executable:
        if env['IS_WINDOWS']:
            python_inc_path=sysconfig.get_python_inc()
            python_lib_path=os.path.join(sysconfig.get_config_var('prefix'), 'libs')
            python_libs=['python%s%s'%(sys.version_info[0], sys.version_info[1])]
            verstring=".".join([str(i) for i in sys.version_info[:3]])
        else:
            (python_lib_path, python_libs,verstring, python_inc_path)=call_python_config(env['pythoncmd'])

    # if we want to use a python other than the one scons is running
    # Note: we assume scons is running python 2 in the following.
    else:
        if env['IS_WINDOWS']:
            cmd = "import os, sys\n"
            cmd += "from distutils import sysconfig\n"
            cmd += "print(sysconfig.get_python_inc())\n"
            cmd += "print(os.path.join(sysconfig.get_config_var('prefix'), 'libs'))\n"
            cmd += "print('python%s%s'%(sys.version_info[0], sys.version_info[1]))\n"
            cmd += "print('.'.join([str(i) for i in sys.version_info[:3]]))"
            pout = subprocess.Popen([env['pythoncmd'], '-c', cmd], stdout=subprocess.PIPE).stdout.read()
            if isinstance(pout, bytes):
                pout = pout.decode(sys.stdout.encoding)
            lines = pout.split('\n')
            python_inc_path = lines[0].strip()
            python_lib_path = lines[1].strip()
            python_libs = [lines[2].strip()]
            verstring = lines[3].strip()
            print((python_lib_path, python_libs,verstring, python_inc_path))
        else:
            (python_lib_path, python_libs,verstring, python_inc_path)=call_python_config(env['pythoncmd'])
    
    if sys.version_info[0] == 3:
        if isinstance(verstring, str) is False:
            verstring = str(verstring, 'utf-8')
    else:
        if isinstance(verstring, basestring) is False:
            verstring = str(verstring, 'utf-8')

    env['python_version'] = verstring
    try:
        ispython3 = (verstring[0] == '3')
    except:
        ispython3 = sys.version_info[0] == 3
    if ispython3:
        env.Append(CPPDEFINES=['ESPYTHON3'])
    env['buildvars']['python_version'] = verstring
    env['buildvars']['python'] = env['pythoncmd']
    # Check for an override from the config file.
    # Ideally, this should be automatic but we need to deal with the case
    # where python is not in its INSTALL directory
    if env['pythonlibpath'] != '':
        python_lib_path = env['pythonlibpath']

    if env['pythonincpath'] != '':
        python_inc_path = env['pythonincpath']

    if env['pythonlibname'] != '':
        python_libs = env['pythonlibname']

    conf = Configure(env.Clone())

    if env['sysheaderopt'] == '':
        conf.env.AppendUnique(CPPPATH = [python_inc_path])
    else:
        conf.env.Append(CCFLAGS = [env['sysheaderopt'], python_inc_path])

    conf.env.AppendUnique(LIBPATH = [python_lib_path])
    conf.env.AppendUnique(LIBS = python_libs)
    # The wrapper script needs to find the libs
    conf.env.PrependENVPath(env['LD_LIBRARY_PATH_KEY'], python_lib_path)

    if not conf.CheckCXXHeader('Python.h'):
        print("Cannot find python include files (tried 'Python.h' in directory %s)" % (python_inc_path))
        env.Exit(1)
    if not conf.CheckFunc('Py_Exit', language='c++'):
        print("Cannot find python library method Py_Exit (tried %s in directory %s)" % (python_libs, python_lib_path))
        env.Exit(1)

    return conf.Finish()

def checkCudaVersion(env):
    # NVCC availability is already checked in the Tool file
    p = Popen([env['NVCC'], '-V'], stdout=PIPE)
    out,_ = p.communicate()
    env['nvcc_version'] = '(unknown version)'
    for line in out.split('\n'):
        if 'release' in line:
            version = line[line.find('release'):].strip()
            env['nvcc_version'] = version
            break
    env['buildvars']['nvcc']=env['NVCC']
    return env

def checkBoost(env):
    boost_inc_path,boost_lib_path=findLibWithHeader(env, env['boost_libs'], 'boost/python.hpp', env['boost_prefix'], lang='c++')
    if env['sysheaderopt'] == '':
        env.AppendUnique(CPPPATH = [boost_inc_path])
    else:
        # This is required because we can't -isystem /usr/include since it
        # breaks std includes
        if os.path.normpath(boost_inc_path) == '/usr/include':
            env.Append(CCFLAGS=[env['sysheaderopt'], os.path.join(boost_inc_path,'boost')])
        else:
            env.Append(CCFLAGS=[env['sysheaderopt'], boost_inc_path])

    env.AppendUnique(LIBPATH = [boost_lib_path])
    env.AppendUnique(LIBS = env['boost_libs'])
    env.PrependENVPath(env['LD_LIBRARY_PATH_KEY'], boost_lib_path)

    # Try to extract the boost version from version.hpp
    boosthpp=open(os.path.join(boost_inc_path, 'boost', 'version.hpp'))
    boostversion='unknown'
    for line in boosthpp:
        ver=re.match(r'#define BOOST_VERSION (\d+)',line)
        if ver:
            boostversion=ver.group(1)
            boostversion = int(boostversion)
            maj = boostversion/100000
            minor = (boostversion/100)%1000
            sub = boostversion % 100
            env['boost_version'] = "%d.%d.%d"%(maj,minor,sub)
            if maj <= REQUIRED_BOOST[0] and minor < REQUIRED_BOOST[1]:
                print("The boost version referenced must be at least version %d.%d "%REQUIRED_BOOST + "(have %d.%d.%d)"%(maj,minor,sub))
                env.Exit(1)
    boosthpp.close()
    env['buildvars']['boost_inc_path']=boost_inc_path
    env['buildvars']['boost_lib_path']=boost_lib_path
    env['buildvars']['boostversion']=boostversion

    # Check for the boost numpy library
    env['have_boost_numpy']=False
    if boostversion >= 106300 and env['disable_boost_numpy'] is False:
        try:
            boost_numpy_inc_path,boost_numpy_lib_path=findLibWithHeader(env, env['boost_libs'], 'boost/python/numpy.hpp', env['boost_prefix'], lang='c++')

            # Locate the boost numpy files
            if env['IS_WINDOWS']:
                # windows scons template adds boost_numpy to boost_libs
                env.Append(CPPDEFINES=['ESYS_HAVE_BOOST_NUMPY'])
            else:
                p = subprocess.Popen(["ld","--verbose"], stdout=subprocess.PIPE, stderr=subprocess.PIPE)
                out,err = p.communicate()
                if hasattr(out, 'decode'):
                    out=out.decode()

                spath = [x[13:-3] for x in out.split() if 'SEARCH_DIR' in x]
                spath.append(boost_lib_path)
                spath.append('/usr/lib/x86_64-linux-gnu/')
                spath.append('/usr/lib64/')
                p3name = ''
                for name in spath:
                    try:
                        l=os.listdir(name)
                        for x in l:
                            if x.startswith('libboost_numpy3') and x.endswith('.so'):
                                p3name = x
                    except:
                        continue
                libname = p3name[3:-3]

                # If found, add the necessary information to env
                if len(libname) > 0:
                    env.AppendUnique(LIBS = libname)
                    tmp=env['boost_libs']
                    env['boost_libs']=[tmp,libname]
                    env.AppendUnique(CPPPATH = [boost_numpy_inc_path])
                    env.AppendUnique(LIBPATH = [boost_numpy_lib_path])
                    env.PrependENVPath(env['LD_LIBRARY_PATH_KEY'], boost_numpy_lib_path)
                    env.Append(CPPDEFINES=['ESYS_HAVE_BOOST_NUMPY'])
                    env['have_boost_numpy']=True
                else:
                    print("Warning: Could not find boost/python/numpy.hpp (wrong folder?). Building without numpy support.")
            print("Found boost/python/numpy.hpp. Building with boost numpy support.")
        except:
            print("Warning: Could not find boost/python/numpy.hpp. Building without numpy support.")

    # Check if the version of boost we are using is missing BOOST_BYTE_ORDER
    if boostversion >= 107000:
        env.Append(CPPDEFINES=['ESYS_DEPRECATED_BOOST_ENDIAN'])
    if boostversion >= 107200:
        env.Append(CPPDEFINES=['ESYS_MOVED_BOOST_ENDIAN'])

    return env

def checkNumpy(env):
    if not detectModule(env, 'numpy'):
        print("Cannot import numpy. If it is installed try setting your PYTHONPATH and probably %s"%env['LD_LIBRARY_PATH_KEY'])
        env.Exit(1)

    ## check for numpy header (optional)
    conf = Configure(env.Clone())
    numpy_h = False
    if conf.CheckCXXHeader(['Python.h','numpy/ndarrayobject.h']):
        numpy_h = True
    else:
        conda_prefix = os.environ.get('CONDA_PREFIX')
        if conda_prefix:
            # make a copy of CPPPATH so it can be restored if header check fails
            cpp_path_old = conf.env.get('CPPPATH', []).copy()
            conf.env.Append(CPPPATH = [conda_prefix+'/Lib/site-packages/numpy/core/include'])
            if conf.CheckCXXHeader(['Python.h','numpy/ndarrayobject.h']):
                numpy_h = True
            else:
                conf.env['CPPPATH'] = cpp_path_old

    conf.env['numpy_h'] = numpy_h
    if numpy_h:
        conf.env.Append(CPPDEFINES = ['ESYS_HAVE_NUMPY_H'])

    return conf.Finish()

def checkCUDA(env):
    try:
        cuda_inc_path,cuda_lib_path=findLibWithHeader(env, 'cudart', 'thrust/version.h', env['cuda_prefix'], lang='c++')
        env.AppendUnique(CPPPATH = [cuda_inc_path])
        env.AppendUnique(LIBPATH = [cuda_lib_path])
        env.PrependENVPath(env['LD_LIBRARY_PATH_KEY'], cuda_lib_path)
        env.Append(CPPDEFINES = ['ESYS_HAVE_CUDA'])
        env['cuda']=True
    except:
        env['cuda']=False
    return env

def checkCppUnit(env):
    try:
        cppunit_inc_path,cppunit_lib_path=findLibWithHeader(env, env['cppunit_libs'], 'cppunit/TestFixture.h', env['cppunit_prefix'], lang='c++')
        env.AppendUnique(CPPPATH = [cppunit_inc_path])
        env.AppendUnique(LIBPATH = [cppunit_lib_path])
        env.PrependENVPath(env['LD_LIBRARY_PATH_KEY'], cppunit_lib_path)
        env['cppunit']=True
    except:
        env['cppunit']=False
    return env

def checkOptionalModules(env):
    ######## scipy
    if not detectModule(env, 'scipy'):
        env['warnings'].append("Cannot import scipy.")

    ######## sympy
    if env['use_sympy'] is True:
        if detectModule(env, 'sympy'):
            env['sympy'] = True
            env['warnings'].append("Found sympy.")
        else:
            env.Append(CPPDEFINES = ['ESYS_NO_SYMPY'])
            env['sympy']=False
            env['warnings'].append("Could not find sympy")
    else:
        env['sympy']=False
        env.Append(CPPDEFINES = ['ESYS_NO_SYMPY'])



    ######## gmshpy
    env['gmshpy'] = detectModule(env, 'gmshpy')

    return env

def checkForTrilinos(env):


    trilinos_inc_path=''
    trilinos_lib_path=''
    dependencies = ['Amesos2.hpp', 'Amesos2_Solver_decl.hpp', 'BelosSolverFactory.hpp', 'BelosSolverManager.hpp', \
                    'BelosTFQMRIter.hpp', 'BelosTFQMRSolMgr.hpp', 'BelosTpetraAdapter.hpp', 'BelosTypes.hpp', \
                    'Ifpack2_Factory.hpp',  \
                    'MatrixMarket_Tpetra.hpp', 'MueLu_CreateTpetraPreconditioner.hpp', \
                    'Teuchos_DefaultComm.hpp', 'Teuchos_ParameterList.hpp', \
                    'Teuchos_Comm.hpp', 'Teuchos_TimeMonitor.hpp', 'Tpetra_CrsMatrix_decl.hpp', \
                    'Tpetra_BlockCrsMatrix_decl.hpp', \
                    'Tpetra_CrsGraph.hpp', 'Tpetra_CrsMatrix.hpp', 'Tpetra_RowMatrix.hpp', \
                    'TpetraExt_TripleMatrixMultiply_def.hpp', \
                    'Tpetra_Vector.hpp', 'Trilinos_version.h']
    packages = ['Tpetra', 'Kokkos', 'Belos', 'Amesos2', 'Ifpack2', 'MueLu']

    # 'Tpetra_createDeepCopy_CrsMatrix.hpp', \

    if env['trilinos']:
        havelibs = (len(env['trilinos_libs']) > 0)
    else:
        havelibs = False
    trilinos_inc_path,trilinos_lib_path=findLibWithHeader(env,
            env['trilinos_libs'], 'Amesos2.hpp',
            env['trilinos_prefix'], lang='c++', try_link=havelibs)
    env.AppendUnique(CPPPATH = [trilinos_inc_path])
    env.AppendUnique(LIBPATH = [trilinos_lib_path])
    env.PrependENVPath(env['LD_LIBRARY_PATH_KEY'], trilinos_lib_path)
    env['buildvars']['trilinos_inc_path']=trilinos_inc_path
    env['buildvars']['trilinos_lib_path']=trilinos_lib_path
    #conf = Configure(env.Clone())

    print("Looking for the Trilinos headers...")
    for check in dependencies:
        print("Checking for %s... %s" % (check, "yes" if os.path.isfile(os.path.join(trilinos_inc_path,check)) else "no") )
        if not os.path.isfile(os.path.join(trilinos_inc_path,check)):
            print("Could not find the  Trilinos header file %s (tried looking in directory %s)" % (check, trilinos_inc_path))
            env.Exit(1)

    if os.path.isfile(os.path.join(trilinos_inc_path,'Tpetra_DefaultPlatform.hpp')):
        print("Checking for %s... %s" %('Tpetra_DefaultPlatform.hpp', "yes"))
        env.Append(CPPDEFINES = ['ESYS_HAVE_TPETRA_DP'])
    else:
        print("Checking for %s... %s" %('Tpetra_DefaultPlatform.hpp', "no"))
    # Try to extract the trilinos version from Trilinos_version.h
    versionh=open(os.path.join(trilinos_inc_path, 'Trilinos_version.h'))
    trilinos_version='unknown'
    env['trilinos_version']='unknown'
    for line in versionh:
        ver=re.match(r'#define TRILINOS_MAJOR_MINOR_VERSION (\d+)',line)
        if ver:
            trilinos_version=ver.group(1)
            trilinos_version = int(trilinos_version)
            major=int(str(trilinos_version)[:2])
            minor=int(str(trilinos_version)[2:4])
            tmp=int(str(trilinos_version)[4:6])
            env['trilinos_version'] = str(major)+"."+str(minor)+"."+str(tmp)
            if major >= 14:
                env.Append(CPPDEFINES = ['ESYS_TRILINOS_14'])
            if major >= 14 and minor >=2:
                env.Append(CPPDEFINES = ['ESYS_TRILINOS_14_2'])

    if os.path.isfile(os.path.join(trilinos_inc_path,'Tpetra_BlockCrsMatrix.hpp')):
        print("Checking for %s... %s" % ('Tpetra_BlockCrsMatrix.hpp', "yes") )
    elif os.path.isfile(os.path.join(trilinos_inc_path,'Tpetra_Experimental_BlockCrsMatrix.hpp')):
        print("Checking for %s... %s" % ('Tpetra_Experimental_BlockCrsMatrix.hpp', "yes" ) )
        env.Append(CPPDEFINES = ['ESYS_HAVE_TPETRA_EXPERIMENTAL_BLOCKCRS'])
    else:
        raise RuntimeError('Could not locate the Trilinos Block CRS Matrix header')

    if os.path.isfile(os.path.join(trilinos_inc_path,'Tpetra_BlockCrsMatrix_Helpers.hpp')):
        print("Checking for %s... %s" % ('Tpetra_BlockCrsMatrix_Helpers.hpp', "yes"))
    elif os.path.isfile(os.path.join(trilinos_inc_path,'Tpetra_Experimental_BlockCrsMatrix_Helpers.hpp')):
        print("Checking for %s... %s" % ('Tpetra_Experimental_BlockCrsMatrix_Helpers.hpp'))
        env.Append(CPPDEFINES = ['ESYS_HAVE_TPETRA_EXPERIMENTAL_BLOCKCRSH'])
    else:
        raise RuntimeError('Could not locate the Trilinos Block CRS Matrix Helpers header')

    if os.path.isfile(os.path.join(trilinos_inc_path,'Tpetra_BlockVector.hpp')):
        print("Checking for %s... %s" % ('Tpetra_BlockVector.hpp', "yes"))
    elif os.path.isfile(os.path.join(trilinos_inc_path,'Tpetra_Experimental_BlockVector.hpp')):
        print("Checking for %s... %s" % ('Tpetra_Experimental_BlockVector.hpp', "yes"))
        env.Append(CPPDEFINES = ['ESYS_HAVE_TPETRA_EXPERIMENTAL_BLOCKV'])
    else:
        raise RuntimeError('Could not locate the Trilinos BlockVector header')

<<<<<<< HEAD
    library_list=['amesos2', 'amesos', 'anasaziepetra', 'anasazi', 'anasazitpetra', 'aztecoo', \
                  'belosepetra', 'belos', 'belostpetra', 'belosxpetra', 'epetraext', 'epetra', \
                  'galeri', 'galeri', 'ifpack2', 'ifpack2', 'ifpack', 'intrepid2', 'isorropia',\
                  'kokkosalgorithms', 'kokkoscontainers', 'kokkoscore', 'kokkoskernels', 'kokkossimd', \
                  'kokkostsqr', 'komplex', 'ml', 'ModeLaplace', 'muelu', 'muelu', 'pamgen_extras',\
                  'pamgen', 'rtop', 'sacado', 'shards', 'shylu_nodehts', 'simpi', 'stratimikosamesos2',\
                  'stratimikosamesos', 'stratimikosaztecoo', 'stratimikosbelos', 'stratimikosifpack', \
                  'stratimikosml', 'stratimikos', 'tacho', 'teko', 'teuchoscomm', 'teuchoscore', \
                  'teuchoskokkoscomm', 'teuchoskokkoscompat', 'teuchosnumerics', 'teuchosparameterlist', \
                  'teuchosparser', 'teuchosremainder', 'thyracore', 'thyraepetraext', 'thyraepetra', \
                  'thyratpetra', 'tpetraclassic', 'tpetraext', 'tpetrainout', 'tpetra', 'trilinosss',\
                  'triutils', 'xpetra', 'xpetra', 'zoltan', 'zoltan2']

    if not havelibs:
        libs = []
        for file in os.listdir(trilinos_lib_path):
            if file[-3:] == ".so":
                for x in range(0, library_list.__len__()):
                    if file[3:-3] == library_list[x] or file[12:-3] == library_list[x]:
                        libs.append(file[3:-3])
            if file[-3:] == ".dylib": # macOS
                for x in range(0, library_list.__len__()):
                    if file[3:-6] == library_list[x] or file[12:-6] == library_list[x]:
                        libs.append(file[3:-6])
        env['trilinos_libs'] = libs
=======
    if os.path.isfile(os.path.join(trilinos_inc_path,'Kokkos_DefaultNode.hpp')):
        print("Checking for %s... %s" % ('Kokkos_DefaultNode.hpp', "yes"))
        env.Append(CPPDEFINES = ['ESYS_NO_KOKKOSCOMPAT'])
    elif os.path.isfile(os.path.join(trilinos_inc_path,'KokkosCompat_DefaultNode.hpp')):
        print("Checking for %s... %s" % ('KokkosCompat_DefaultNode.hpp', "yes"))
        env.Append(CPPDEFINES = ['ESYS_HAVE_KOKKOSCOMPAT'])
    else:
        raise RuntimeError('Could not locate Kokkos_DefaultNode.hpp or KokkosCompat_DefaultNode.hpp')

>>>>>>> 34a83e05

    # Trilinos version 14 and higher
    # if major >= 14:
    #     if not havelibs:
    #         libs = []
    #         for file in os.listdir(trilinos_lib_path):
    #             if file[-3:] == ".so":
    #                 libs.append(file[3:-3])
    #             if file[-3:] == ".dylib": # macOS
    #                 libs.append(file[3:-6])
    #         env['trilinos_libs'] = libs
    # else:
    #     if not havelibs:
    #         libs = []
    #         for pk in packages:
    #             # find out what libraries to link with...
    #             makefile = os.path.join(trilinos_inc_path, 'Makefile.export.%s'%pk)
    #             try:
    #                 for l in open(makefile, 'r').readlines():
    #                     if l.startswith("%s_LIBRARIES"%pk): # or l.startswith("Trilinos_TPL_LIBRARIES"):
    #                         lst = l.split('=')[1].strip().split()
    #                         lst = [e.replace('-l','',1) for e in lst]
    #                         libs += lst
    #                     elif l.startswith("%s_TPL_INCLUDE_DIRS"%pk):
    #                         lst = l.split('=')[1].strip().split()
    #                         lst = [e.replace('-I','',1) for e in lst]
    #                         env.AppendUnique(CPPPATH = lst)

    #             except Exception as e:
    #                 raise RuntimeError('Error reading Trilinos export Makefile\n%s'%(e))
    #         env['trilinos_libs'] = libs

    pytri_path=trilinos_lib_path+'/python'+str(sys.version_info[0])+'.'+str(sys.version_info[1])+'/site-packages/PyTrilinos'
    pytri_test_file=os.path.join(pytri_path,'Tpetra.pyc')
    if os.path.isfile(pytri_test_file):
        env.Append(PYTHONPATH=pytri_path)
    paths=sys.path
    for i in range(0,paths.__len__()):
        env.Append(PYTHONPATH=paths[i])
    env.Append(CPPDEFINES = ['ESYS_HAVE_TRILINOS'])
    # env.PrependENVPath(env['LD_LIBRARY_PATH_KEY'], trilinos_lib_path)
    # env['buildvars']['trilinos_inc_path']=trilinos_inc_path
    # env['buildvars']['trilinos_lib_path']=trilinos_lib_path
    env['buildvars']['trilinos']=int(env['trilinos'])
    return env

def checkOptionalLibraries(env):
    if env['mpi']=='no':
        env['mpi']='none'
    env['usempi'] = env['mpi']!='none'
    ######## netCDF
    netcdf_inc_path=''
    netcdf_lib_path=''
    if env['netcdf']:
        if env['netcdf']==4:
            env.Append(CPPDEFINES = ['NETCDF4'])
            netcdf_inc_path,netcdf_lib_path=findLibWithHeader(env, env['netcdf_libs'], 'ncVar.h', env['netcdf_prefix'], lang='c++')
        else:
            netcdf_inc_path,netcdf_lib_path=findLibWithHeader(env, env['netcdf_libs'], 'netcdfcpp.h', env['netcdf_prefix'], lang='c++')
        env.AppendUnique(CPPPATH = [netcdf_inc_path])
        env.AppendUnique(LIBPATH = [netcdf_lib_path])
        env.PrependENVPath(env['LD_LIBRARY_PATH_KEY'], netcdf_lib_path)
        env.Append(CPPDEFINES = ['ESYS_HAVE_NETCDF'])
        env['buildvars']['netcdf_inc_path']=netcdf_inc_path
        env['buildvars']['netcdf_lib_path']=netcdf_lib_path
    env['buildvars']['netcdf']=int(env['netcdf'])

    ######## MKL
    mkl_inc_path=''
    mkl_lib_path=''
    if env['mkl']:
        mkl_inc_path,mkl_lib_path=findLibWithHeader(env, env['mkl_libs'], 'mkl_pardiso.h', env['mkl_prefix'], lang='c++')
        env.AppendUnique(CPPPATH = [mkl_inc_path])
        env.AppendUnique(LIBPATH = [mkl_lib_path])
        env.PrependENVPath(env['LD_LIBRARY_PATH_KEY'], mkl_lib_path)
        env.Append(CPPDEFINES = ['ESYS_HAVE_MKL'])
        env['buildvars']['mkl_inc_path']=mkl_inc_path
        env['buildvars']['mkl_lib_path']=mkl_lib_path
    env['buildvars']['mkl']=int(env['mkl'])

    ######## UMFPACK
    umfpack_inc_path=''
    umfpack_lib_path=''
    if env['umfpack']:
        umfpack_inc_path,umfpack_lib_path=findLibWithHeader(env, env['umfpack_libs'], 'umfpack.h', env['umfpack_prefix'], lang='c++')
        env.AppendUnique(CPPPATH = [umfpack_inc_path])
        env.AppendUnique(LIBPATH = [umfpack_lib_path])
        env.PrependENVPath(env['LD_LIBRARY_PATH_KEY'], umfpack_lib_path)
        env.Append(CPPDEFINES = ['ESYS_HAVE_UMFPACK'])
        env['buildvars']['umfpack_inc_path']=umfpack_inc_path
        env['buildvars']['umfpack_lib_path']=umfpack_lib_path
    env['buildvars']['umfpack']=int(env['umfpack'])

    ######## MUMPS
    mumps_inc_path=''
    mumps_lib_path=''
    if env['mumps']:
        if env['usempi']:
            mumps_inc_path,mumps_lib_path=findLibWithHeader(env, env['mumps_libs'], 'mumps_mpi.h', env['mumps_prefix'], lang='c++')
        else:
            mumps_inc_path, mumps_lib_path = findLibWithHeader(env, env['mumps_libs'], 'mumps_seq/mpi.h', env['mumps_prefix'], lang='c++')
        env.AppendUnique(CPPPATH = [mumps_inc_path])
        env.AppendUnique(LIBPATH = [mumps_lib_path])
        env.PrependENVPath(env['LD_LIBRARY_PATH_KEY'], mumps_lib_path)
        env.Append(CPPDEFINES = ['ESYS_HAVE_MUMPS'])
        env['buildvars']['mumps_inc_path']=mumps_inc_path
        env['buildvars']['mumps_lib_path']=mumps_lib_path
    env['buildvars']['mumps']=int(env['mumps'])

    ######## LAPACK
    lapack_inc_path=''
    lapack_lib_path=''
    flavour = 'none'
    env['uselapack'] = False
    if env['lapack'] != 0:
        # not explicitly disabled so run the checks
        if env['longindices']:
            # you want longindices + lapack? sorry.
            if env['lapack'] == 1:
                print("LAPACK requires index type = int. Set longindices to False or disable LAPACK.")
                env.Exit(1)
        else:
            if env['mkl']:
                # we detected MKL so try the MKL header+libs
                flavour = 'mkl'
                header = 'mkl_lapack.h'
                prefix = env['mkl_prefix']
                if len(env['lapack_libs']) == 0:
                    libs = env['mkl_libs']
                else:
                    libs = env['lapack_libs']
            else:
                # try for clapack
                flavour = 'clapack'
                header = 'clapack.h'
                prefix = env['lapack_prefix']
                if len(env['lapack_libs']) == 0:
                    libs = ['lapack_atlas']
                else:
                    libs = env['lapack_libs']

            try:
                lapack_inc_path,lapack_lib_path=findLibWithHeader(env, libs, header, prefix, lang='c++')
                env['lapack_libs'] = libs
                env['uselapack'] = True
                env.AppendUnique(CPPPATH = [lapack_inc_path])
                env.AppendUnique(LIBPATH = [lapack_lib_path])
                env.Append(CPPDEFINES = ['ESYS_HAVE_LAPACK'])
                if flavour == 'mkl':
                    env.AppendUnique(CPPDEFINES = ['ESYS_MKL_LAPACK'])
                env['buildvars']['lapack_inc_path']=lapack_inc_path
                env['buildvars']['lapack_lib_path']=lapack_lib_path
            except:
                if env['lapack'] == 1:
                    raise
                # lapack was set to auto-detect so not a fatal error
                flavour = 'none'

    env['lapack'] = flavour
    env['buildvars']['lapack'] = flavour

    ######## Silo
    silo_inc_path=''
    silo_lib_path=''
    if env['silo']:
        silo_inc_path,silo_lib_path=findLibWithHeader(env, env['silo_libs'], 'silo.h', env['silo_prefix'], lang='c++')
        env.AppendUnique(CPPPATH = [silo_inc_path])
        env.AppendUnique(LIBPATH = [silo_lib_path])
        env.Append(CPPDEFINES = ['ESYS_HAVE_SILO'])
        env['buildvars']['silo_inc_path']=silo_inc_path
        env['buildvars']['silo_lib_path']=silo_lib_path
    env['buildvars']['silo']=int(env['silo'])

    ######## VisIt
    visit_inc_path=''
    visit_lib_path=''
    if env['visit']:
        visit_inc_path,visit_lib_path=findLibWithHeader(env, env['visit_libs'], 'VisItControlInterface_V2.h', env['visit_prefix'], lang='c++')
        env.AppendUnique(CPPPATH = [visit_inc_path])
        env.AppendUnique(LIBPATH = [visit_lib_path])
        env['buildvars']['visit_inc_path']=visit_inc_path
        env['buildvars']['visit_lib_path']=visit_lib_path
    env['buildvars']['visit']=int(env['visit'])

    ######## MPI

    mpi_inc_path=''
    mpi_lib_path=''
    if env['usempi']:
        mpi_inc_path,mpi_lib_path=findLibWithHeader(env, env['mpi_libs'], 'mpi.h', env['mpi_prefix'], lang='c++')
        env.AppendUnique(CPPPATH = [mpi_inc_path])
        env.AppendUnique(LIBPATH = [mpi_lib_path])
        env.AppendUnique(LIBS = env['mpi_libs'])
        env.PrependENVPath(env['LD_LIBRARY_PATH_KEY'], mpi_lib_path)
        env.Append(CPPDEFINES = ['ESYS_MPI', 'MPI_NO_CPPBIND', 'MPICH_IGNORE_CXX_SEEK'])
        # NetCDF 4.1 defines MPI_Comm et al. if MPI_INCLUDED is not defined!
        # On the other hand MPT and OpenMPI don't define the latter so we have
        # to do that here
        if env['netcdf'] and env['mpi'] in ['MPT','OPENMPI']:
            env.Append(CPPDEFINES = ['MPI_INCLUDED'])

        if env['mpi'] == 'OPENMPI':
            # try to get version for correct launcher arguments
            try:
                p = Popen(['orterun', '-V'], stdout=PIPE, stderr=PIPE)
                o,e = p.communicate()
                try:
                    e=e.decode()
                    ver = e.split('\n')[0].split()[-1]
                except IndexError:
                    o=o.decode()
                    ver = o.split('\n')[0].split()[-1]
                if len(ver) > 0:
                    env['orte_version'] = ver
            except OSError:
                pass

        env['buildvars']['mpi_inc_path']=mpi_inc_path
        env['buildvars']['mpi_lib_path']=mpi_lib_path
    env['buildvars']['mpi']=env['mpi']

    ######## ParMETIS
    if not env['usempi']: env['parmetis'] = False
    parmetis_inc_path=''
    parmetis_lib_path=''
    if env['parmetis']:
        parmetis_inc_path,parmetis_lib_path=findLibWithHeader(env, env['parmetis_libs'], 'parmetis.h', env['parmetis_prefix'], lang='c++')
        env.AppendUnique(CPPPATH = [parmetis_inc_path])
        env.AppendUnique(LIBPATH = [parmetis_lib_path])
        env.PrependENVPath(env['LD_LIBRARY_PATH_KEY'], parmetis_lib_path)

        # Try to extract the parmetis version from parmetis.h
        header=open(os.path.join(parmetis_inc_path, 'parmetis.h')).readlines()
        major,minor,sub = None,None,None
        for line in header:
            ver=re.match(r'#define PARMETIS_MAJOR_VERSION\s*(\d+)',line)
            if ver:
                major = int(ver.group(1))
                continue
            ver=re.match(r'#define PARMETIS_MINOR_VERSION\s*(\d+)',line)
            if ver:
                minor = int(ver.group(1))
                continue
            ver=re.match(r'#define PARMETIS_SUBMINOR_VERSION\s*(\d+)',line)
            if ver:
                sub = int(ver.group(1))
                continue
        if major is not None:
            env['parmetis_version'] = "%d.%d.%d"%(major,minor,0 if sub is None else sub)
            if env['longindices']:
                # ParMETIS version 3.x does not support 64-bit indices
                if major < 4:
                    print("Sorry, cannot use ParMETIS version < 4.0 with 64-bit index types. Set longindices to False or disable ParMETIS.")
                    env.Exit(1)
                else:
                    # check if ParMETIS was built with 64-bit indices
                    conf = Configure(env.Clone())
                    idxsize=conf.CheckTypeSize('idx_t', '#include <parmetis.h>', 'C++')
                    if idxsize != 8:
                        print("Sorry, ParMETIS was not compiled with 64-bit indices. Set longindices to False or disable/rebuild ParMETIS.")
                        env.Exit(1)
        else:
            env['parmetis_version'] = "unknown"

        env.Append(CPPDEFINES = ['ESYS_HAVE_PARMETIS'])
        env['buildvars']['parmetis_inc_path']=parmetis_inc_path
        env['buildvars']['parmetis_lib_path']=parmetis_lib_path
    env['buildvars']['parmetis']=int(env['parmetis'])

    ######## gmsh (for tests)
    env['gmsh'] = False
    if env['use_gmsh'] is True:
        if env['IS_WINDOWS']:
            try:
                p=Popen(['gmsh', '-info'], stderr=PIPE)
                _,e=p.communicate()
                env.Append(CPPDEFINES=['ESYS_HAVE_GMSH'])
                if e.split().count("MPI"):
                    env['gmsh']='m'
                    env.Append(CPPDEFINES=['ESYS_GMSH_MPI'])
                else:
                    env['gmsh']='s'
            except OSError:
                pass
        else:
            which = Popen(['which', 'gmsh'], stdout=PIPE)
            path,_ = which.communicate()
            if which.wait() == 0:
                cmd = ['ldd', path[:-1]]
                if env['IS_OSX']:
                    cmd = ['otool','-L', path[:-1]]
                try:
                    p=Popen(cmd, stdout=PIPE)
                    gmshlibs,_ = p.communicate()
                    gmshlibs.decode()
                    env.Append(CPPDEFINES=['ESYS_HAVE_GMSH'])
                    if p.returncode == 0 and 'libmpi' in gmshlibs.decode('utf-8'):
                        env['gmsh'] = 'm'
                        env.Append(CPPDEFINES=['ESYS_GMSH_MPI'])
                    else:
                        env['gmsh'] = 's'
                except OSError:
                    pass

    ######## boost::iostreams
    if env['compressed_files']:
        try:
            boost_inc_path, boost_lib_path = findLibWithHeader(env, env['compression_libs'], 'boost/iostreams/filter/gzip.hpp', env['boost_prefix'], lang='c++')
            env.Append(CPPDEFINES = ['ESYS_HAVE_BOOST_IO'])
        except RuntimeError as e:
            env['compressed_files'] = False
    env['buildvars']['compressed_files']=int(env['compressed_files'])

    ######## Trilinos
    env = checkForTrilinos(env)

    ######## mpi4py
    if env['mpi4py']:
        try:
            import mpi4py
            mpi4py_inc_path=mpi4py.get_include()
            env.AppendUnique(CPPPATH = [mpi4py_inc_path])
            env.Append(CPPDEFINES = ['ESYS_HAVE_MPI4PY'])
            env['mpi4py'] = True
        except RuntimeError as e:
            env['warnings'].append("Could not import mpi4py.")

    return env

def checkPDFLatex(env):
    if 'PDF' in dir(env) and '.tex' in env.PDF.builder.src_suffixes(env):
        env['pdflatex']=True
    else:
        env['pdflatex']=False
    return env<|MERGE_RESOLUTION|>--- conflicted
+++ resolved
@@ -545,7 +545,6 @@
     else:
         raise RuntimeError('Could not locate the Trilinos BlockVector header')
 
-<<<<<<< HEAD
     library_list=['amesos2', 'amesos', 'anasaziepetra', 'anasazi', 'anasazitpetra', 'aztecoo', \
                   'belosepetra', 'belos', 'belostpetra', 'belosxpetra', 'epetraext', 'epetra', \
                   'galeri', 'galeri', 'ifpack2', 'ifpack2', 'ifpack', 'intrepid2', 'isorropia',\
@@ -571,17 +570,6 @@
                     if file[3:-6] == library_list[x] or file[12:-6] == library_list[x]:
                         libs.append(file[3:-6])
         env['trilinos_libs'] = libs
-=======
-    if os.path.isfile(os.path.join(trilinos_inc_path,'Kokkos_DefaultNode.hpp')):
-        print("Checking for %s... %s" % ('Kokkos_DefaultNode.hpp', "yes"))
-        env.Append(CPPDEFINES = ['ESYS_NO_KOKKOSCOMPAT'])
-    elif os.path.isfile(os.path.join(trilinos_inc_path,'KokkosCompat_DefaultNode.hpp')):
-        print("Checking for %s... %s" % ('KokkosCompat_DefaultNode.hpp', "yes"))
-        env.Append(CPPDEFINES = ['ESYS_HAVE_KOKKOSCOMPAT'])
-    else:
-        raise RuntimeError('Could not locate Kokkos_DefaultNode.hpp or KokkosCompat_DefaultNode.hpp')
-
->>>>>>> 34a83e05
 
     # Trilinos version 14 and higher
     # if major >= 14:
