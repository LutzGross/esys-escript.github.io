
##############################################################################
#
# Copyright (c) 2003-2019 by the University of Queensland
# http://www.uq.edu.au
#
# Primary Business: Queensland, Australia
# Licensed under the Apache License, version 2.0
# http://www.apache.org/licenses/LICENSE-2.0
#
# Development until 2012 by Earth Systems Science Computational Center (ESSCC)
# Development 2012-2013 by School of Earth Sciences
# Development from 2014 by Centre for Geoscience Computing (GeoComp)
# Development from 2019 by School of Earth and Environmental Sciences
#
##############################################################################

from __future__ import print_function, division

__copyright__="""Copyright (c) 2003-2019 by the University of Queensland
http://www.uq.edu.au
Primary Business: Queensland, Australia"""
__license__="""Licensed under the Apache License, version 2.0
http://www.apache.org/licenses/LICENSE-2.0"""
__url__="https://launchpad.net/escript-finley"

import os, re, sys
from distutils import sysconfig
from subprocess import PIPE, Popen
from SCons.Script.SConscript import Configure
from site_init import findLibWithHeader, detectModule
import subprocess

REQUIRED_BOOST = (1, 46)

def CheckComplexAcos(context):
    context.Message('Checking for working complex std::acos()... ')
    result = context.TryRun("""
#include <complex>
int main() { std::complex<double> x(0,3.14159265359), y(1.5707963,-1.8622957);
return std::abs(std::acos(x)-y) < 1e-6 ? 0:-1;}
""", '.cpp')
    # scons < 2.4 fix:
    if type(result)==tuple:
        result = result[0]
    context.Result(result)
    return result

def checkCompiler(env):
    conf = Configure(env.Clone(), custom_tests = {'CheckComplexAcos': CheckComplexAcos})
    if 'CheckCXX' in dir(conf): # exists since scons 1.1.0
        if not conf.CheckCXX():
            print("Cannot run C++ compiler '%s' (check config.log)" % (env['CXX']))
            env.Exit(1)
    else:
        if not conf.CheckFunc('printf', language='c++'):
            print("Cannot run C++ compiler '%s' (check config.log)" % (env['CXX']))
            env.Exit(1)

    conf.env['buildvars']['cxx']=conf.env['CXX']

    if conf.CheckFunc('gethostname', language='c++'):
        conf.env.Append(CPPDEFINES = ['HAVE_GETHOSTNAME'])

    if conf.CheckCXXHeader('byteswap.h'):
        checkhdr="""#include <byteswap.h>
#define SCbswap32() {int x=0;bswap_32(x);}"""
        if conf.CheckFunc('SCbswap32', header=checkhdr, language='c++'):
            conf.env.Append(CPPDEFINES = ['HAVE_BYTESWAP_H'])
    if conf.CheckCXXHeader('sys/endian.h'):
        conf.env.Append(CPPDEFINES = ['HAVE_SYS_ENDIAN_H'])
    if conf.CheckCXXHeader('libkern/OSByteOrder.h'):
        conf.env.Append(CPPDEFINES = ['HAVE_OSBYTEORDER_H'])

    if not conf.CheckComplexAcos():
        conf.env.Append(CPPDEFINES = ['ESYS_USE_BOOST_ACOS'])

    return conf.Finish()

def get_external_python_sympy(env,bin):
<<<<<<< HEAD
    if env['use_sympy'] is True:
        import subprocess
        cmd=''
        cmd+='import sympy\n'
        cmd+='print(sympy.__version__)\n'
        sp=subprocess.Popen([bin, '-c', cmd], stdin=None, stderr=None, stdout=subprocess.PIPE)
        spVer=sp.stdout.readline()
        if hasattr(spVer, 'decode'):
            spVer=spVer.decode()
        import sys
        if sys.version_info[0] >= 3:
            spVer = spVer.strip()
        else:
            spVer = spVer.strip().split('.')
        quit=False
        ver1=''
        ver2=''
        count=0;
        for i in range(0,len(spVer)):
            x=spVer[i]
            if x.isdigit() is True:
                if count == 0:
                    ver1=ver1+spVer[i]
                else:
                    ver2=ver2+spVer[i]
            else:
                count=count+1
                if quit is True:
                    break
                else:
                    quit=True
                    continue
        version1=float(ver1)
        version2=float(ver2)
        if version1 == 0 and version2 < 7:
            env['sympy']=False
            env['warnings'].append("sympy version too old. Symbolic toolbox and nonlinear PDEs will not be available.")
            env.Append(CPPDEFINES = ['ESYS_NO_SYMPY'])
        #elif version1 == 1 and version2 > 2:
        #    env['sympy']=False
        #    env['warnings'].append("escript does not support sympy version 1.2 and higher. Found %s" % spVer)
        #    env.Append(CPPDEFINES = ['ESYS_NO_SYMPY'])
        else:
            env['sympy']=True
            env['warnings'].append("Found sympy version %s" % spVer)
        return env
    else:
        return env
=======
    import subprocess
    cmd=''
    cmd+='import sympy\n'
    cmd+='print(sympy.__version__)\n'
    sp=subprocess.Popen([bin, '-c', cmd], stdin=None, stderr=None, stdout=subprocess.PIPE)
    #ver=sp.stdout.readline().strip().split('.')

    import sys
    if sys.version_info[0] >= 3:
        ver = str(sp.stdout.readline().strip(), 'utf-8')
    else:
        ver = sp.stdout.readline().strip().split('.')

    tmp1 = ver[0]
    tmp2 = ver[1]
    if tmp2 == '.':
        tmp2 = ver[2]
        
    if int(tmp1) == 0 and int(tmp2) < 7:
        env['sympy'] = False
        env['warnings'].append("sympy version is too old.")
        env.Append(CPPDEFINES = ['ESYS_NO_SYMPY'])
    if (int(tmp1) == 1 and int(tmp2) >= 2) or int(tmp1) >= 2:
        env['sympy']=False
        env['warnings'].append("escript does not support sympy version 1.2 and higher. Found version %d.%d" % (int(tmp1),int(tmp2)))
        env.Append(CPPDEFINES = ['ESYS_NO_SYMPY'])

    return env
>>>>>>> 5f528328

def call_python_config(bin=None):
    import subprocess
    cmd=''
    cmd+='import subprocess\n'
    cmd+='import os\n'
    cmd+='import sys\n'
    cmd+='from distutils import sysconfig\n'
    cmd+='pyversion=sysconfig.get_python_version()\n'
    cmd+='try:\n'
    cmd+='  sp=subprocess.Popen(["python"+pyversion+"-config","--ldflags"], stdout=subprocess.PIPE)\n'
    cmd+='except:\n'
    cmd+='  pythonroot=sys.exec_prefix+"/bin/"\n'
    cmd+='  sp=subprocess.Popen([pythonroot+"python"+pyversion+"-config","--ldflags"], stdout=subprocess.PIPE)\n'
    cmd+='d=sp.stdout.readline()\n'
    cmd+='if hasattr(d, "decode"):\n'
    cmd+='    d=d.decode()\n'
    cmd+='d=d.split()\n'
    cmd+="libdirs=[z[2:] for z in d if z.startswith('-L')]\n"
    cmd+="libs=[z[2:] for z in d if z.startswith('-lpython')]\n"
    cmd+="if len(libs) == 0:\n"
    cmd+='   libs = [ "python"+pyversion]\n'
    cmd+="target=''\n"
    cmd+="libname=''\n"
    cmd+="for d in libdirs:\n"
    cmd+="  for f in libs:\n"
    cmd+="    s=os.path.join(d,'lib'+f+'.so')\n"
    cmd+="    try:\n"
    cmd+="      dummy=os.stat(s)\n"
    cmd+="      if target=='':\n"
    cmd+="        target=d\n"
    cmd+="        libname=f\n"
    cmd+="    except Exception:\n"
    cmd+="      pass\n"
    cmd+="    s=os.path.join(d,'lib'+f+'.dylib')\n"
    cmd+="    try:\n"
    cmd+="      dummy=os.stat(s)\n"
    cmd+="      if target=='':\n"
    cmd+="        target=d\n"
    cmd+="        libname=f\n"
    cmd+="    except Exception:\n"
    cmd+="      pass\n"
    if bin is None:
       exec(cmd)
       ver=str(sys.version_info[0])+'.'+str(sys.version_info[1])+'.'+str(sys.version_info[2])
       return (target,libname,ver, sysconfig.get_python_inc())
    # run an external python to get its library location
    # yes we are starting another python just to run python?-config
    cmd+="if hasattr(target,'decode'):\n"
    cmd+="   target=target.decode()\n"
    cmd+="   libname=libname.decode()\n"
    cmd+="print(target)\n"
    cmd+="print(libname)\n"
    cmd+="import sys\n"
    cmd+="print(str(sys.version_info[0])+'.'+str(sys.version_info[1])+'.'+str(sys.version_info[2]))\n"
    cmd+="print(sysconfig.get_python_inc())\n"
    sp=subprocess.Popen([bin, '-c', cmd], stdin=None, stderr=None, stdout=subprocess.PIPE)
    target = sp.stdout.readline()
    libname = sp.stdout.readline()
    ver = sp.stdout.readline()
    pinc = sp.stdout.readline()
    if hasattr(target, "decode"):
        target, libname, ver, pinc=target.decode().strip(), libname.decode().strip(), ver.decode().strip(), pinc.decode().strip()
    else:
        target, libname, ver, pinc=target.strip(), libname.strip(), ver.strip(), pinc.strip()
    return (target, libname, ver, pinc)

def checkPython(env):
    # First we check to see if the config file has specified
    # where to find the file. Ideally, this should be automatic
    # but we need to deal with the case where python is not in its INSTALL
    # directory.
    # Use the python scons is running
    if env['pythoncmd'] == sys.executable:
        if env['IS_WINDOWS']:
            python_inc_path=sysconfig.get_python_inc()
            python_lib_path=os.path.join(sysconfig.get_config_var('prefix'), 'libs')
            python_libs=['python%s%s'%(sys.version_info[0], sys.version_info[1])]
            verstring=".".join([str(i) for i in sys.version_info[:3]])
        else:
            (python_lib_path, python_libs,verstring, python_inc_path)=call_python_config(env['pythoncmd'])

    # if we want to use a python other than the one scons is running
    # Note: we assume scons is running python 2 in the following.
    else:
        if env['IS_WINDOWS']:
            cmd = "import os, sys\n"
            cmd += "from distutils import sysconfig\n"
            cmd += "print(sysconfig.get_python_inc())\n"
            cmd += "print(os.path.join(sysconfig.get_config_var('prefix'), 'libs'))\n"
            cmd += "print('python%s%s'%(sys.version_info[0], sys.version_info[1]))\n"
            cmd += "print('.'.join([str(i) for i in sys.version_info[:3]]))"
            pout = subprocess.Popen([env['pythoncmd'], '-c', cmd], stdout=subprocess.PIPE).stdout.read()
            if isinstance(pout, bytes):
                pout = pout.decode(sys.stdout.encoding)
            lines = pout.split('\n')
            python_inc_path = lines[0].strip()
            python_lib_path = lines[1].strip()
            python_libs = [lines[2].strip()]
            verstring = lines[3].strip()
<<<<<<< HEAD
            print((python_lib_path, python_libs,verstring, python_inc_path))
=======
>>>>>>> 5f528328
        else:
            (python_lib_path, python_libs,verstring, python_inc_path)=call_python_config(env['pythoncmd'])
    
    if sys.version_info[0] == 3:
        if isinstance(verstring, str) is False:
            verstring = str(verstring, 'utf-8')
    else:
        if isinstance(verstring, basestring) is False:
            verstring = str(verstring, 'utf-8')

    env['python_version'] = verstring
    try:
        ispython3 = (verstring[0] == '3')
    except:
        ispython3 = sys.version_info[0] == 3
    if ispython3:
        env.Append(CPPDEFINES=['ESPYTHON3'])
    env['buildvars']['python_version'] = verstring
    env['buildvars']['python'] = env['pythoncmd']
    # Check for an override from the config file.
    # Ideally, this should be automatic but we need to deal with the case
    # where python is not in its INSTALL directory
    if env['pythonlibpath'] != '':
        python_lib_path = env['pythonlibpath']

    if env['pythonincpath'] != '':
        python_inc_path = env['pythonincpath']

    if env['pythonlibname'] != '':
        python_libs = env['pythonlibname']

    conf = Configure(env.Clone())

    if env['sysheaderopt'] == '':
        conf.env.AppendUnique(CPPPATH = [python_inc_path])
    else:
        conf.env.Append(CCFLAGS = [env['sysheaderopt'], python_inc_path])

    conf.env.AppendUnique(LIBPATH = [python_lib_path])
    conf.env.AppendUnique(LIBS = python_libs)
    # The wrapper script needs to find the libs
    conf.env.PrependENVPath(env['LD_LIBRARY_PATH_KEY'], python_lib_path)

    if not conf.CheckCXXHeader('Python.h'):
        print("Cannot find python include files (tried 'Python.h' in directory %s)" % (python_inc_path))
        env.Exit(1)
    if not conf.CheckFunc('Py_Exit', language='c++'):
        print("Cannot find python library method Py_Exit (tried %s in directory %s)" % (python_libs, python_lib_path))
        env.Exit(1)

    return conf.Finish()

def checkCudaVersion(env):
    # NVCC availability is already checked in the Tool file
    p = Popen([env['NVCC'], '-V'], stdout=PIPE)
    out,_ = p.communicate()
    env['nvcc_version'] = '(unknown version)'
    for line in out.split('\n'):
        if 'release' in line:
            version = line[line.find('release'):].strip()
            env['nvcc_version'] = version
            break
    env['buildvars']['nvcc']=env['NVCC']
    return env

def checkBoost(env):
    boost_inc_path,boost_lib_path=findLibWithHeader(env, env['boost_libs'], 'boost/python.hpp', env['boost_prefix'], lang='c++')
    if env['sysheaderopt'] == '':
        env.AppendUnique(CPPPATH = [boost_inc_path])
    else:
        # This is required because we can't -isystem /usr/include since it
        # breaks std includes
        if os.path.normpath(boost_inc_path) == '/usr/include':
            env.Append(CCFLAGS=[env['sysheaderopt'], os.path.join(boost_inc_path,'boost')])
        else:
            env.Append(CCFLAGS=[env['sysheaderopt'], boost_inc_path])

    env.AppendUnique(LIBPATH = [boost_lib_path])
    env.AppendUnique(LIBS = env['boost_libs'])
    env.PrependENVPath(env['LD_LIBRARY_PATH_KEY'], boost_lib_path)

    # Try to extract the boost version from version.hpp
    boosthpp=open(os.path.join(boost_inc_path, 'boost', 'version.hpp'))
    boostversion='unknown'
    for line in boosthpp:
        ver=re.match(r'#define BOOST_VERSION (\d+)',line)
        if ver:
            boostversion=ver.group(1)
            boostversion = int(boostversion)
            maj = boostversion/100000
            minor = (boostversion/100)%1000
            sub = boostversion % 100
            env['boost_version'] = "%d.%d.%d"%(maj,minor,sub)
            if maj <= REQUIRED_BOOST[0] and minor < REQUIRED_BOOST[1]:
                print("The boost version referenced must be at least version %d.%d "%REQUIRED_BOOST + "(have %d.%d.%d)"%(maj,minor,sub))
                env.Exit(1)
    boosthpp.close()
    env['buildvars']['boost_inc_path']=boost_inc_path
    env['buildvars']['boost_lib_path']=boost_lib_path
    env['buildvars']['boostversion']=boostversion

    # Check for the boost numpy library
    env['have_boost_numpy']=False
    if boostversion >= 106300 and env['disable_boost_numpy'] is False:
        try:
            boost_numpy_inc_path,boost_numpy_lib_path=findLibWithHeader(env, env['boost_libs'], 'boost/python/numpy.hpp', env['boost_prefix'], lang='c++')

            # Locate the boost numpy files
            if env['IS_WINDOWS']:
                # windows scons template adds boost_numpy to boost_libs
                env.Append(CPPDEFINES=['ESYS_HAVE_BOOST_NUMPY'])
            else:
<<<<<<< HEAD
                p = subprocess.Popen(["ld","--verbose"], stdout=subprocess.PIPE, stderr=subprocess.PIPE)
                out,err = p.communicate()
                if hasattr(out, 'decode'):
                    out=out.decode()

                spath = [x[13:-3] for x in out.split() if 'SEARCH_DIR' in x]
                spath.append(boost_lib_path)
                spath.append('/usr/lib/x86_64-linux-gnu/')
=======
                p = subprocess.Popen(["ld","--verbose"], stdout=subprocess.PIPE)
                out,err = p.communicate()
                spath = [x[13:-3] for x in out.split() if b'SEARCH_DIR' in x]
                spath.append(boost_lib_path)
                spath.append('/usr/lib64')
>>>>>>> 5f528328
                p2name = ''
                p3name = ''
                for name in spath:
                    try:
                        l=os.listdir(name)

                        import sys
                        if sys.version_info[0] == 3:
                            string_type = str
                        else:
                            string_type = basestring

                        p2res = ''
                        p3res = ''
                        for x in l:
                            if isinstance(x,string_type):
                                if x.startswith('libboost_numpy') and x.endswith('.so'):
                                    p2res = x
                                if x.startswith('libboost_numpy3') and x.endswith('.so'):
                                    p3res = x
                            else:
                                if x.startswith(b'libboost_numpy') and x.endswith(b'.so'):
                                    p2res = x
                                if x.startswith(b'libboost_numpy3') and x.endswith(b'.so'):
                                    p3res = x
                    except OSError:
                        pass

                # Pick the right one
                if int(env['python_version'][0]) == 2:
                    libname = p2res[3:-3]
                else:
                    libname = p3res[3:-3]

                # If found, add the necessary information to env
                if len(libname) > 0:
                    env.AppendUnique(LIBS = libname)
                    tmp=env['boost_libs']
                    env['boost_libs']=[tmp,libname]
                    env.AppendUnique(CPPPATH = [boost_numpy_inc_path])
                    env.AppendUnique(LIBPATH = [boost_numpy_lib_path])
                    env.PrependENVPath(env['LD_LIBRARY_PATH_KEY'], boost_numpy_lib_path)
                    env.Append(CPPDEFINES=['ESYS_HAVE_BOOST_NUMPY'])
                    env['have_boost_numpy']=True

            print("Found boost/python/numpy.hpp. Building with boost numpy support.")
        except:
            print("Warning: Could not find boost/python/numpy.hpp. Building without numpy support.")

    # Check if the version of boost we are using is missing BOOST_BYTE_ORDER
    if boostversion >= 107000:
        env.Append(CPPDEFINES=['ESYS_DEPRECATED_BOOST_ENDIAN'])
    if boostversion >= 107200:
        env.Append(CPPDEFINES=['ESYS_MOVED_BOOST_ENDIAN'])

    return env

def checkNumpy(env):
    if not detectModule(env, 'numpy'):
        print("Cannot import numpy. If it is installed try setting your PYTHONPATH and probably %s"%env['LD_LIBRARY_PATH_KEY'])
        env.Exit(1)

    ## check for numpy header (optional)
    conf = Configure(env.Clone())
    numpy_h = False
    if conf.CheckCXXHeader(['Python.h','numpy/ndarrayobject.h']):
        numpy_h = True
    else:
        conda_prefix = os.environ.get('CONDA_PREFIX')
        if conda_prefix:
            # make a copy of CPPPATH so it can be restored if header check fails
            cpp_path_old = conf.env.get('CPPPATH', []).copy()
            conf.env.Append(CPPPATH = [conda_prefix+'/Lib/site-packages/numpy/core/include'])
            if conf.CheckCXXHeader(['Python.h','numpy/ndarrayobject.h']):
                numpy_h = True
            else:
                conf.env['CPPPATH'] = cpp_path_old

    conf.env['numpy_h'] = numpy_h
    if numpy_h:
        conf.env.Append(CPPDEFINES = ['ESYS_HAVE_NUMPY_H'])

    return conf.Finish()

def checkCUDA(env):
    try:
        cuda_inc_path,cuda_lib_path=findLibWithHeader(env, 'cudart', 'thrust/version.h', env['cuda_prefix'], lang='c++')
        env.AppendUnique(CPPPATH = [cuda_inc_path])
        env.AppendUnique(LIBPATH = [cuda_lib_path])
        env.PrependENVPath(env['LD_LIBRARY_PATH_KEY'], cuda_lib_path)
        env.Append(CPPDEFINES = ['ESYS_HAVE_CUDA'])
        env['cuda']=True
    except:
        env['cuda']=False
    return env

def checkCppUnit(env):
    try:
        cppunit_inc_path,cppunit_lib_path=findLibWithHeader(env, env['cppunit_libs'], 'cppunit/TestFixture.h', env['cppunit_prefix'], lang='c++')
        env.AppendUnique(CPPPATH = [cppunit_inc_path])
        env.AppendUnique(LIBPATH = [cppunit_lib_path])
        env.PrependENVPath(env['LD_LIBRARY_PATH_KEY'], cppunit_lib_path)
        env['cppunit']=True
    except:
        env['cppunit']=False
    return env

def checkOptionalModules(env):
    ######## scipy
    if not detectModule(env, 'scipy'):
        env['warnings'].append("Cannot import scipy. NetCDF sources will not be available for inversions.")

    ######## sympy
<<<<<<< HEAD
    if env['use_sympy'] is True:
        if not detectModule(env, 'sympy'):
            env['warnings'].append("Cannot import sympy. Symbolic toolbox and nonlinear PDEs will not be available.")
            env.Append(CPPDEFINES = ['ESYS_NO_SYMPY'])
        else:
            # if env['pythoncmd'] is not None:
            #     env=get_external_python_sympy(env, env['pythoncmd'])
            # else:
            try:
                import sympy as sp
                import distutils.version as duv
                spVer=sp.__version__
                quit=False
                ver1=''
                ver2=''
                count=0;
                for i in range(0,len(spVer)):
                    x=spVer[i]
                    if x.isdigit() is True:
                        if count == 0:
                            ver1=ver1+spVer[i]
                        else:
                            ver2=ver2+spVer[i]
                    else:
                        count=count+1
                        if quit is True:
                            break
                        else:
                            quit=True
                            continue
                version1=float(ver1)
                version2=float(ver2)
                if version1 == 0 and version2 < 7:
                    env['sympy']=False
                    env['warnings'].append("sympy version too old. Symbolic toolbox and nonlinear PDEs will not be available.")
                    env.Append(CPPDEFINES = ['ESYS_NO_SYMPY'])
                #elif version1 == 1 and version2 > 2:
                #    env['sympy']=False
                #    env['warnings'].append("escript does not support sympy version 1.2 and higher. Found %s" % spVer)
                #    env.Append(CPPDEFINES = ['ESYS_NO_SYMPY'])
                else:
                    env['sympy']=True
                    env['warnings'].append("Found sympy version %s" % spVer)
            except:
                env['sympy']=False
                env['warnings'].append("Could not find sympy")
    else:
        env['sympy']=False
        env.Append(CPPDEFINES = ['ESYS_NO_SYMPY'])
=======
    env['sympy']=False
    env['warnings'].append("Deliberately skipping sympy")
    env.Append(CPPDEFINES = ['ESYS_NO_SYMPY'])
    # if not detectModule(env, 'sympy'):
    #     env['warnings'].append("Cannot import sympy. Symbolic toolbox and nonlinear PDEs will not be available.")
    #     env.Append(CPPDEFINES = ['ESYS_NO_SYMPY'])
    # else:
    #     if env['pythoncmd'] is not None:
    #         env=get_external_python_sympy(env, env['pythoncmd'])
    #     else:
    #         import sympy as sp
    #         import distutils.version as duv
    #         spVer=sp.__version__
    #         spl=spVer.split('.')
    #         if duv.LooseVersion(sympy.__version__) < duv.LooseVersion('0.7'):
    #             env['sympy']=False
    #             env['warnings'].append("sympy version too old. Symbolic toolbox and nonlinear PDEs will not be available.")
    #             env.Append(CPPDEFINES = ['ESYS_NO_SYMPY'])
    #         if duv.LooseVersion(sympy.__version__) > duv.LooseVersion('1.2'):
    #             env['sympy']=False
    #             env['warnings'].append("escript does not support sympy version 1.2 and higher. Found %d" % duv.LooseVersion(sympy.__version__))
    #             env.Append(CPPDEFINES = ['ESYS_NO_SYMPY'])
>>>>>>> 5f528328

    ######## gmshpy
    env['gmshpy'] = detectModule(env, 'gmshpy')

    return env

def checkForTrilinos(env):
    trilinos_inc_path=''
    trilinos_lib_path=''
    if env['trilinos']:
        havelibs = (len(env['trilinos_libs']) > 0)
        trilinos_inc_path,trilinos_lib_path=findLibWithHeader(env,
                env['trilinos_libs'], 'Amesos2.hpp',
                env['trilinos_prefix'], lang='c++', try_link=havelibs)
        env.AppendUnique(CPPPATH = [trilinos_inc_path])
        env.AppendUnique(LIBPATH = [trilinos_lib_path])
        env.PrependENVPath(env['LD_LIBRARY_PATH_KEY'], trilinos_lib_path)
        env['buildvars']['trilinos_inc_path']=trilinos_inc_path
        env['buildvars']['trilinos_lib_path']=trilinos_lib_path
        conf = Configure(env.Clone())

        dependencies=['Amesos2.hpp','Amesos2_Solver_decl.hpp','BelosSolverFactory.hpp','BelosSolverManager.hpp',\
        'BelosTFQMRIter.hpp','BelosTFQMRSolMgr.hpp','BelosTpetraAdapter.hpp','BelosTypes.hpp',\
        'Ifpack2_Factory.hpp','Kokkos_DefaultNode.hpp',\
        'MatrixMarket_Tpetra.hpp','MueLu_CreateTpetraPreconditioner.hpp',\
<<<<<<< HEAD
        'Teuchos_DefaultComm.hpp','Teuchos_ParameterList.hpp',\
        'Tpetra_CrsGraph.hpp','Tpetra_CrsMatrix.hpp', 'Tpetra_RowMatrix.hpp',\
=======
        'Teuchos_DefaultComm.hpp','Teuchos_ParameterList.hpp', \
        'Teuchos_Comm.hpp', 'Tpetra_CrsMatrix_decl.hpp', \
        'Tpetra_BlockCrsMatrix_decl.hpp', \
        'Tpetra_CrsGraph.hpp','Tpetra_CrsMatrix.hpp', 'Tpetra_RowMatrix.hpp',\
        'Tpetra_createDeepCopy_CrsMatrix.hpp', \
        'TpetraExt_TripleMatrixMultiply_def.hpp', \
>>>>>>> 5f528328
        'Tpetra_Vector.hpp','Trilinos_version.h']

        print("Looking for the Trilinos headers...")
        for check in dependencies:
            print("Checking for %s... %s" % (check, "yes" if os.path.isfile(os.path.join(trilinos_inc_path,check)) else "no"))
            if not os.path.isfile(os.path.join(trilinos_inc_path,check)):
                print("Could not find a Trilinos header file (tried looking in directory %s)" % (trilinos_inc_path))
                env.Exit(1)

        if os.path.isfile(os.path.join(trilinos_inc_path,'Tpetra_DefaultPlatform.hpp')):
            print("Checking for %s... %s" % ('Tpetra_DefaultPlatform.hpp', "yes" if os.path.isfile(os.path.join(trilinos_inc_path,'Tpetra_DefaultPlatform.hpp')) else "no"))
            env.Append(CPPDEFINES = ['ESYS_HAVE_TPETRA_DP'])
        
        if os.path.isfile(os.path.join(trilinos_inc_path,'Tpetra_Experimental_BlockCrsMatrix.hpp')):
            print("Checking for %s... %s" % ('Tpetra_Experimental_BlockCrsMatrix.hpp', "yes" if os.path.isfile(os.path.join(trilinos_inc_path,'Tpetra_DefaultPlatform.hpp')) else "no"))
            env.Append(CPPDEFINES = ['ESYS_HAVE_TPETRA_EXPERIMENTAL_BLOCKCRS'])
        elif os.path.isfile(os.path.join(trilinos_inc_path,'Tpetra_BlockCrsMatrix.hpp')):
            print("Checking for %s... %s" % ('Tpetra_BlockCrsMatrix.hpp', "yes" if os.path.isfile(os.path.join(trilinos_inc_path,'Tpetra_DefaultPlatform.hpp')) else "no"))
        else:
            raise RuntimeError('Could not locate the Trilinos Block CRS Matrix header')

        if os.path.isfile(os.path.join(trilinos_inc_path,'Tpetra_BlockCrsMatrix_Helpers.hpp')):
            print("Checking for %s... %s" % ('Tpetra_BlockCrsMatrix_Helpers.hpp', "yes" if os.path.isfile(os.path.join(trilinos_inc_path,'Tpetra_DefaultPlatform.hpp')) else "no"))
        elif os.path.isfile(os.path.join(trilinos_inc_path,'Tpetra_Experimental_BlockCrsMatrix_Helpers.hpp')):
            print("Checking for %s... %s" % ('Tpetra_Experimental_BlockCrsMatrix_Helpers.hpp', "yes" if os.path.isfile(os.path.join(trilinos_inc_path,'Tpetra_DefaultPlatform.hpp')) else "no"))
            env.Append(CPPDEFINES = ['ESYS_HAVE_TPETRA_EXPERIMENTAL_BLOCKCRSH'])
        else:
            raise RuntimeError('Could not locate the Trilinos Block CRS Matrix Helpers header')

        if os.path.isfile(os.path.join(trilinos_inc_path,'Tpetra_BlockVector.hpp')):
            print("Checking for %s... %s" % ('Tpetra_BlockVector.hpp', "yes" if os.path.isfile(os.path.join(trilinos_inc_path,'Tpetra_DefaultPlatform.hpp')) else "no"))
        elif os.path.isfile(os.path.join(trilinos_inc_path,'Tpetra_Experimental_BlockVector.hpp')):
            print("Checking for %s... %s" % ('Tpetra_Experimental_BlockVector.hpp', "yes" if os.path.isfile(os.path.join(trilinos_inc_path,'Tpetra_DefaultPlatform.hpp')) else "no"))
            env.Append(CPPDEFINES = ['ESYS_HAVE_TPETRA_EXPERIMENTAL_BLOCKV'])
        else:
            raise RuntimeError('Could not locate the Trilinos BlockVector header')

        pytri_path=trilinos_lib_path+'/python'+str(sys.version_info[0])+'.'+str(sys.version_info[1])+'/site-packages/PyTrilinos'
        pytri_test_file=os.path.join(pytri_path,'Tpetra.pyc')
        if os.path.isfile(pytri_test_file):
            env.Append(PYTHONPATH=pytri_path)
        paths=sys.path
        for i in range(0,paths.__len__()):
            env.Append(PYTHONPATH=paths[i])

        # Try to extract the trilinos version from Trilinos_version.h
        versionh=open(os.path.join(trilinos_inc_path, 'Trilinos_version.h'))
        trilinos_version='unknown'
        env['trilinos_version']='unknown'
        for line in versionh:
            ver=re.match(r'#define TRILINOS_MAJOR_MINOR_VERSION (\d+)',line)
            if ver:
                trilinos_version=ver.group(1)
                trilinos_version = int(trilinos_version)
                major=int(str(trilinos_version)[:2])
                minor=int(str(trilinos_version)[2:4])
                tmp=int(str(trilinos_version)[4:6])
                env['trilinos_version'] = str(major)+"."+str(minor)+"."+str(tmp)
                print("Trilinos version=", env['trilinos_version'])

        if os.path.isfile(os.path.join(trilinos_inc_path,'Tpetra_BlockCrsMatrix.hpp')):
            print("Checking for %s... %s" % ('Tpetra_BlockCrsMatrix.hpp', "yes" if os.path.isfile(os.path.join(trilinos_inc_path,'Tpetra_DefaultPlatform.hpp')) else "no"))
        elif os.path.isfile(os.path.join(trilinos_inc_path,'Tpetra_Experimental_BlockCrsMatrix.hpp')):
            print("Checking for %s... %s" % ('Tpetra_Experimental_BlockCrsMatrix.hpp', "yes" if os.path.isfile(os.path.join(trilinos_inc_path,'Tpetra_DefaultPlatform.hpp')) else "no"))
            env.Append(CPPDEFINES = ['ESYS_HAVE_TPETRA_EXPERIMENTAL_BLOCKCRS'])
        else:
            raise RuntimeError('Could not locate the Trilinos Block CRS Matrix header')

        if os.path.isfile(os.path.join(trilinos_inc_path,'Tpetra_BlockCrsMatrix_Helpers.hpp')):
            print("Checking for %s... %s" % ('Tpetra_BlockCrsMatrix_Helpers.hpp', "yes" if os.path.isfile(os.path.join(trilinos_inc_path,'Tpetra_DefaultPlatform.hpp')) else "no"))
        elif os.path.isfile(os.path.join(trilinos_inc_path,'Tpetra_Experimental_BlockCrsMatrix_Helpers.hpp')):
            print("Checking for %s... %s" % ('Tpetra_Experimental_BlockCrsMatrix_Helpers.hpp', "yes" if os.path.isfile(os.path.join(trilinos_inc_path,'Tpetra_DefaultPlatform.hpp')) else "no"))
            env.Append(CPPDEFINES = ['ESYS_HAVE_TPETRA_EXPERIMENTAL_BLOCKCRSH'])
        else:
            raise RuntimeError('Could not locate the Trilinos Block CRS Matrix Helpers header')

        if os.path.isfile(os.path.join(trilinos_inc_path,'Tpetra_BlockVector.hpp')):
            print("Checking for %s... %s" % ('Tpetra_BlockVector.hpp', "yes" if os.path.isfile(os.path.join(trilinos_inc_path,'Tpetra_DefaultPlatform.hpp')) else "no"))
        elif os.path.isfile(os.path.join(trilinos_inc_path,'Tpetra_Experimental_BlockVector.hpp')):
            print("Checking for %s... %s" % ('Tpetra_Experimental_BlockVector.hpp', "yes" if os.path.isfile(os.path.join(trilinos_inc_path,'Tpetra_DefaultPlatform.hpp')) else "no"))
            env.Append(CPPDEFINES = ['ESYS_HAVE_TPETRA_EXPERIMENTAL_BLOCKV'])
        else:
            raise RuntimeError('Could not locate the Trilinos BlockVector header')

        # Try to extract the trilinos version from Trilinos_version.h
        versionh=open(os.path.join(trilinos_inc_path, 'Trilinos_version.h'))
        trilinos_version='unknown'
        env['trilinos_version']='unknown'
        for line in versionh:
            ver=re.match(r'#define TRILINOS_MAJOR_MINOR_VERSION (\d+)',line)
            if ver:
                trilinos_version=ver.group(1)
                trilinos_version = int(trilinos_version)
                major=int(str(trilinos_version)[:2])
                minor=int(str(trilinos_version)[2:4])
                tmp=int(str(trilinos_version)[4:6])
                env['trilinos_version'] = str(major)+"."+str(minor)+"."+str(tmp)

        if not havelibs:
            packages=['Tpetra','Kokkos','Belos','Amesos2','Ifpack2','MueLu']
            libs = []
            for pk in packages:
                # find out what libraries to link with...
                makefile = os.path.join(trilinos_inc_path, 'Makefile.export.%s'%pk)
                try:
                    for l in open(makefile, 'r').readlines():
                        if l.startswith("%s_LIBRARIES"%pk): # or l.startswith("Trilinos_TPL_LIBRARIES"):
                            lst = l.split('=')[1].strip().split()
                            lst = [e.replace('-l','',1) for e in lst]
                            libs += lst
                        elif l.startswith("%s_TPL_INCLUDE_DIRS"%pk):
                            lst = l.split('=')[1].strip().split()
                            lst = [e.replace('-I','',1) for e in lst]
                            env.AppendUnique(CPPPATH = lst)

                except Exception as e:
                    raise RuntimeError('Error reading Trilinos export Makefile\n%s'%(e))
            env['trilinos_libs'] = libs

        env.Append(CPPDEFINES = ['ESYS_HAVE_TRILINOS'])
        # env.PrependENVPath(env['LD_LIBRARY_PATH_KEY'], trilinos_lib_path)
        # env['buildvars']['trilinos_inc_path']=trilinos_inc_path
        # env['buildvars']['trilinos_lib_path']=trilinos_lib_path
    env['buildvars']['trilinos']=int(env['trilinos'])
    return env

def checkOptionalLibraries(env):
    ######## netCDF
    netcdf_inc_path=''
    netcdf_lib_path=''
    if env['netcdf']:
        if env['netcdf']==4:
            env.Append(CPPDEFINES = ['NETCDF4'])
            netcdf_inc_path,netcdf_lib_path=findLibWithHeader(env, env['netcdf_libs'], 'ncVar.h', env['netcdf_prefix'], lang='c++')
        else:
            netcdf_inc_path,netcdf_lib_path=findLibWithHeader(env, env['netcdf_libs'], 'netcdfcpp.h', env['netcdf_prefix'], lang='c++')
        env.AppendUnique(CPPPATH = [netcdf_inc_path])
        env.AppendUnique(LIBPATH = [netcdf_lib_path])
        env.PrependENVPath(env['LD_LIBRARY_PATH_KEY'], netcdf_lib_path)
        env.Append(CPPDEFINES = ['ESYS_HAVE_NETCDF'])
        env['buildvars']['netcdf_inc_path']=netcdf_inc_path
        env['buildvars']['netcdf_lib_path']=netcdf_lib_path
    env['buildvars']['netcdf']=int(env['netcdf'])

    ######## MKL
    mkl_inc_path=''
    mkl_lib_path=''
    if env['mkl']:
        mkl_inc_path,mkl_lib_path=findLibWithHeader(env, env['mkl_libs'], 'mkl_pardiso.h', env['mkl_prefix'], lang='c++')
        env.AppendUnique(CPPPATH = [mkl_inc_path])
        env.AppendUnique(LIBPATH = [mkl_lib_path])
        env.PrependENVPath(env['LD_LIBRARY_PATH_KEY'], mkl_lib_path)
        env.Append(CPPDEFINES = ['ESYS_HAVE_MKL'])
        env['buildvars']['mkl_inc_path']=mkl_inc_path
        env['buildvars']['mkl_lib_path']=mkl_lib_path
    env['buildvars']['mkl']=int(env['mkl'])

    ######## UMFPACK
    umfpack_inc_path=''
    umfpack_lib_path=''
    if env['umfpack']:
        umfpack_inc_path,umfpack_lib_path=findLibWithHeader(env, env['umfpack_libs'], 'umfpack.h', env['umfpack_prefix'], lang='c++')
        env.AppendUnique(CPPPATH = [umfpack_inc_path])
        env.AppendUnique(LIBPATH = [umfpack_lib_path])
        env.PrependENVPath(env['LD_LIBRARY_PATH_KEY'], umfpack_lib_path)
        env.Append(CPPDEFINES = ['ESYS_HAVE_UMFPACK'])
        env['buildvars']['umfpack_inc_path']=umfpack_inc_path
        env['buildvars']['umfpack_lib_path']=umfpack_lib_path
    env['buildvars']['umfpack']=int(env['umfpack'])

    ######## MUMPS
    mumps_inc_path=''
    mumps_lib_path=''
    if env['mumps']:
<<<<<<< HEAD
        mumps_inc_path,mumps_lib_path=findLibWithHeader(env, env['mumps_libs'], 'dmumps_c.h', env['mumps_prefix'], lang='c++')
=======
        mumps_inc_path,mumps_lib_path=findLibWithHeader(env, env['mumps_libs'], 'mumps_mpi.h', env['mumps_prefix'], lang='c++')
>>>>>>> 5f528328
        env.AppendUnique(CPPPATH = [mumps_inc_path])
        env.AppendUnique(LIBPATH = [mumps_lib_path])
        env.PrependENVPath(env['LD_LIBRARY_PATH_KEY'], mumps_lib_path)
        env.Append(CPPDEFINES = ['ESYS_HAVE_MUMPS'])
        env['buildvars']['mumps_inc_path']=mumps_inc_path
        env['buildvars']['mumps_lib_path']=mumps_lib_path
    env['buildvars']['mumps']=int(env['mumps'])

    ######## LAPACK
    lapack_inc_path=''
    lapack_lib_path=''
    flavour = 'none'
    env['uselapack'] = False
    if env['lapack'] != 0:
        # not explicitly disabled so run the checks
        if env['longindices']:
            # you want longindices + lapack? sorry.
            if env['lapack'] == 1:
                print("LAPACK requires index type = int. Set longindices to False or disable LAPACK.")
                env.Exit(1)
        else:
            if env['mkl']:
                # we detected MKL so try the MKL header+libs
                flavour = 'mkl'
                header = 'mkl_lapack.h'
                prefix = env['mkl_prefix']
                if len(env['lapack_libs']) == 0:
                    libs = env['mkl_libs']
                else:
                    libs = env['lapack_libs']
            else:
                # try for clapack
                flavour = 'clapack'
                header = 'clapack.h'
                prefix = env['lapack_prefix']
                if len(env['lapack_libs']) == 0:
                    libs = ['lapack_atlas']
                else:
                    libs = env['lapack_libs']

            try:
                lapack_inc_path,lapack_lib_path=findLibWithHeader(env, libs, header, prefix, lang='c++')
                env['lapack_libs'] = libs
                env['uselapack'] = True
                env.AppendUnique(CPPPATH = [lapack_inc_path])
                env.AppendUnique(LIBPATH = [lapack_lib_path])
                env.Append(CPPDEFINES = ['ESYS_HAVE_LAPACK'])
                if flavour == 'mkl':
                    env.AppendUnique(CPPDEFINES = ['ESYS_MKL_LAPACK'])
                env['buildvars']['lapack_inc_path']=lapack_inc_path
                env['buildvars']['lapack_lib_path']=lapack_lib_path
            except:
                if env['lapack'] == 1:
                    raise
                # lapack was set to auto-detect so not a fatal error
                flavour = 'none'

    env['lapack'] = flavour
    env['buildvars']['lapack'] = flavour

    ######## Silo
    silo_inc_path=''
    silo_lib_path=''
    if env['silo']:
        silo_inc_path,silo_lib_path=findLibWithHeader(env, env['silo_libs'], 'silo.h', env['silo_prefix'], lang='c++')
        env.AppendUnique(CPPPATH = [silo_inc_path])
        env.AppendUnique(LIBPATH = [silo_lib_path])
        env.Append(CPPDEFINES = ['ESYS_HAVE_SILO'])
        env['buildvars']['silo_inc_path']=silo_inc_path
        env['buildvars']['silo_lib_path']=silo_lib_path
    env['buildvars']['silo']=int(env['silo'])

    ######## VisIt
    visit_inc_path=''
    visit_lib_path=''
    if env['visit']:
        visit_inc_path,visit_lib_path=findLibWithHeader(env, env['visit_libs'], 'VisItControlInterface_V2.h', env['visit_prefix'], lang='c++')
        env.AppendUnique(CPPPATH = [visit_inc_path])
        env.AppendUnique(LIBPATH = [visit_lib_path])
        env['buildvars']['visit_inc_path']=visit_inc_path
        env['buildvars']['visit_lib_path']=visit_lib_path
    env['buildvars']['visit']=int(env['visit'])

    ######## MPI
    if env['mpi']=='no':
        env['mpi']='none'

    env['usempi'] = env['mpi']!='none'
    mpi_inc_path=''
    mpi_lib_path=''
    if env['usempi']:
        mpi_inc_path,mpi_lib_path=findLibWithHeader(env, env['mpi_libs'], 'mpi.h', env['mpi_prefix'], lang='c++')
        env.AppendUnique(CPPPATH = [mpi_inc_path])
        env.AppendUnique(LIBPATH = [mpi_lib_path])
        env.AppendUnique(LIBS = env['mpi_libs'])
        env.PrependENVPath(env['LD_LIBRARY_PATH_KEY'], mpi_lib_path)
        env.Append(CPPDEFINES = ['ESYS_MPI', 'MPI_NO_CPPBIND', 'MPICH_IGNORE_CXX_SEEK'])
        # NetCDF 4.1 defines MPI_Comm et al. if MPI_INCLUDED is not defined!
        # On the other hand MPT and OpenMPI don't define the latter so we have
        # to do that here
        if env['netcdf'] and env['mpi'] in ['MPT','OPENMPI']:
            env.Append(CPPDEFINES = ['MPI_INCLUDED'])

        if env['mpi'] == 'OPENMPI':
            # try to get version for correct launcher arguments
            try:
                p = Popen(['orterun', '-V'], stdout=PIPE, stderr=PIPE)
                o,e = p.communicate()
                try:
                    e=e.decode()
                    ver = e.split('\n')[0].split()[-1]
                except IndexError:
                    o=o.decode()
                    ver = o.split('\n')[0].split()[-1]
                if len(ver) > 0:
                    env['orte_version'] = ver
            except OSError:
                pass

        env['buildvars']['mpi_inc_path']=mpi_inc_path
        env['buildvars']['mpi_lib_path']=mpi_lib_path
    env['buildvars']['mpi']=env['mpi']

    ######## ParMETIS
    if not env['usempi']: env['parmetis'] = False
    parmetis_inc_path=''
    parmetis_lib_path=''
    if env['parmetis']:
        parmetis_inc_path,parmetis_lib_path=findLibWithHeader(env, env['parmetis_libs'], 'parmetis.h', env['parmetis_prefix'], lang='c++')
        env.AppendUnique(CPPPATH = [parmetis_inc_path])
        env.AppendUnique(LIBPATH = [parmetis_lib_path])
        env.PrependENVPath(env['LD_LIBRARY_PATH_KEY'], parmetis_lib_path)

        # Try to extract the parmetis version from parmetis.h
        header=open(os.path.join(parmetis_inc_path, 'parmetis.h')).readlines()
        major,minor,sub = None,None,None
        for line in header:
            ver=re.match(r'#define PARMETIS_MAJOR_VERSION\s*(\d+)',line)
            if ver:
                major = int(ver.group(1))
                continue
            ver=re.match(r'#define PARMETIS_MINOR_VERSION\s*(\d+)',line)
            if ver:
                minor = int(ver.group(1))
                continue
            ver=re.match(r'#define PARMETIS_SUBMINOR_VERSION\s*(\d+)',line)
            if ver:
                sub = int(ver.group(1))
                continue
        if major is not None:
            env['parmetis_version'] = "%d.%d.%d"%(major,minor,0 if sub is None else sub)
            if env['longindices']:
                # ParMETIS version 3.x does not support 64-bit indices
                if major < 4:
                    print("Sorry, cannot use ParMETIS version < 4.0 with 64-bit index types. Set longindices to False or disable ParMETIS.")
                    env.Exit(1)
                else:
                    # check if ParMETIS was built with 64-bit indices
                    conf = Configure(env.Clone())
                    idxsize=conf.CheckTypeSize('idx_t', '#include <parmetis.h>', 'C++')
                    if idxsize != 8:
                        print("Sorry, ParMETIS was not compiled with 64-bit indices. Set longindices to False or disable/rebuild ParMETIS.")
                        env.Exit(1)
        else:
            env['parmetis_version'] = "unknown"

        env.Append(CPPDEFINES = ['ESYS_HAVE_PARMETIS'])
        env['buildvars']['parmetis_inc_path']=parmetis_inc_path
        env['buildvars']['parmetis_lib_path']=parmetis_lib_path
    env['buildvars']['parmetis']=int(env['parmetis'])

    ######## gmsh (for tests)
    env['gmsh'] = False
    if env['use_gmsh'] is True:
        if env['IS_WINDOWS']:
            try:
                p=Popen(['gmsh', '-info'], stderr=PIPE)
                _,e=p.communicate()
                env.Append(CPPDEFINES=['ESYS_HAVE_GMSH'])
                if e.split().count("MPI"):
                    env['gmsh']='m'
                    env.Append(CPPDEFINES=['ESYS_GMSH_MPI'])
                else:
                    env['gmsh']='s'
            except OSError:
                pass
        else:
            which = Popen(['which', 'gmsh'], stdout=PIPE)
            path,_ = which.communicate()
            if which.wait() == 0:
                cmd = ['ldd', path[:-1]]
                if env['IS_OSX']:
                    cmd = ['otool','-L', path[:-1]]
                try:
                    p=Popen(cmd, stdout=PIPE)
                    gmshlibs,_ = p.communicate()
                    gmshlibs.decode()
                    env.Append(CPPDEFINES=['ESYS_HAVE_GMSH'])
                    if p.returncode == 0 and 'libmpi' in gmshlibs.decode('utf-8'):
                        env['gmsh'] = 'm'
                        env.Append(CPPDEFINES=['ESYS_GMSH_MPI'])
                    else:
                        env['gmsh'] = 's'
                except OSError:
                    pass

    ######## boost::iostreams
    if env['compressed_files']:
        try:
            boost_inc_path, boost_lib_path = findLibWithHeader(env, env['compression_libs'], 'boost/iostreams/filter/gzip.hpp', env['boost_prefix'], lang='c++')
            env.Append(CPPDEFINES = ['ESYS_HAVE_BOOST_IO'])
        except RuntimeError as e:
            env['compressed_files'] = False
    env['buildvars']['compressed_files']=int(env['compressed_files'])

    ######## Trilinos
    env = checkForTrilinos(env)

    ######## mpi4py
    if env['mpi4py']:
        try:
            import mpi4py
            mpi4py_inc_path=mpi4py.get_include()
            env.AppendUnique(CPPPATH = [mpi4py_inc_path])
            env.Append(CPPDEFINES = ['ESYS_HAVE_MPI4PY'])
            env['mpi4py'] = True
        except RuntimeError as e:
            env['warnings'].append("Could not import mpi4py.")

    return env

def checkPDFLatex(env):
    if 'PDF' in dir(env) and '.tex' in env.PDF.builder.src_suffixes(env):
        env['pdflatex']=True
    else:
        env['pdflatex']=False
    return env<|MERGE_RESOLUTION|>--- conflicted
+++ resolved
@@ -78,7 +78,6 @@
     return conf.Finish()
 
 def get_external_python_sympy(env,bin):
-<<<<<<< HEAD
     if env['use_sympy'] is True:
         import subprocess
         cmd=''
@@ -127,36 +126,6 @@
         return env
     else:
         return env
-=======
-    import subprocess
-    cmd=''
-    cmd+='import sympy\n'
-    cmd+='print(sympy.__version__)\n'
-    sp=subprocess.Popen([bin, '-c', cmd], stdin=None, stderr=None, stdout=subprocess.PIPE)
-    #ver=sp.stdout.readline().strip().split('.')
-
-    import sys
-    if sys.version_info[0] >= 3:
-        ver = str(sp.stdout.readline().strip(), 'utf-8')
-    else:
-        ver = sp.stdout.readline().strip().split('.')
-
-    tmp1 = ver[0]
-    tmp2 = ver[1]
-    if tmp2 == '.':
-        tmp2 = ver[2]
-        
-    if int(tmp1) == 0 and int(tmp2) < 7:
-        env['sympy'] = False
-        env['warnings'].append("sympy version is too old.")
-        env.Append(CPPDEFINES = ['ESYS_NO_SYMPY'])
-    if (int(tmp1) == 1 and int(tmp2) >= 2) or int(tmp1) >= 2:
-        env['sympy']=False
-        env['warnings'].append("escript does not support sympy version 1.2 and higher. Found version %d.%d" % (int(tmp1),int(tmp2)))
-        env.Append(CPPDEFINES = ['ESYS_NO_SYMPY'])
-
-    return env
->>>>>>> 5f528328
 
 def call_python_config(bin=None):
     import subprocess
@@ -257,10 +226,7 @@
             python_lib_path = lines[1].strip()
             python_libs = [lines[2].strip()]
             verstring = lines[3].strip()
-<<<<<<< HEAD
             print((python_lib_path, python_libs,verstring, python_inc_path))
-=======
->>>>>>> 5f528328
         else:
             (python_lib_path, python_libs,verstring, python_inc_path)=call_python_config(env['pythoncmd'])
     
@@ -373,7 +339,6 @@
                 # windows scons template adds boost_numpy to boost_libs
                 env.Append(CPPDEFINES=['ESYS_HAVE_BOOST_NUMPY'])
             else:
-<<<<<<< HEAD
                 p = subprocess.Popen(["ld","--verbose"], stdout=subprocess.PIPE, stderr=subprocess.PIPE)
                 out,err = p.communicate()
                 if hasattr(out, 'decode'):
@@ -382,13 +347,6 @@
                 spath = [x[13:-3] for x in out.split() if 'SEARCH_DIR' in x]
                 spath.append(boost_lib_path)
                 spath.append('/usr/lib/x86_64-linux-gnu/')
-=======
-                p = subprocess.Popen(["ld","--verbose"], stdout=subprocess.PIPE)
-                out,err = p.communicate()
-                spath = [x[13:-3] for x in out.split() if b'SEARCH_DIR' in x]
-                spath.append(boost_lib_path)
-                spath.append('/usr/lib64')
->>>>>>> 5f528328
                 p2name = ''
                 p3name = ''
                 for name in spath:
@@ -502,7 +460,6 @@
         env['warnings'].append("Cannot import scipy. NetCDF sources will not be available for inversions.")
 
     ######## sympy
-<<<<<<< HEAD
     if env['use_sympy'] is True:
         if not detectModule(env, 'sympy'):
             env['warnings'].append("Cannot import sympy. Symbolic toolbox and nonlinear PDEs will not be available.")
@@ -552,30 +509,6 @@
     else:
         env['sympy']=False
         env.Append(CPPDEFINES = ['ESYS_NO_SYMPY'])
-=======
-    env['sympy']=False
-    env['warnings'].append("Deliberately skipping sympy")
-    env.Append(CPPDEFINES = ['ESYS_NO_SYMPY'])
-    # if not detectModule(env, 'sympy'):
-    #     env['warnings'].append("Cannot import sympy. Symbolic toolbox and nonlinear PDEs will not be available.")
-    #     env.Append(CPPDEFINES = ['ESYS_NO_SYMPY'])
-    # else:
-    #     if env['pythoncmd'] is not None:
-    #         env=get_external_python_sympy(env, env['pythoncmd'])
-    #     else:
-    #         import sympy as sp
-    #         import distutils.version as duv
-    #         spVer=sp.__version__
-    #         spl=spVer.split('.')
-    #         if duv.LooseVersion(sympy.__version__) < duv.LooseVersion('0.7'):
-    #             env['sympy']=False
-    #             env['warnings'].append("sympy version too old. Symbolic toolbox and nonlinear PDEs will not be available.")
-    #             env.Append(CPPDEFINES = ['ESYS_NO_SYMPY'])
-    #         if duv.LooseVersion(sympy.__version__) > duv.LooseVersion('1.2'):
-    #             env['sympy']=False
-    #             env['warnings'].append("escript does not support sympy version 1.2 and higher. Found %d" % duv.LooseVersion(sympy.__version__))
-    #             env.Append(CPPDEFINES = ['ESYS_NO_SYMPY'])
->>>>>>> 5f528328
 
     ######## gmshpy
     env['gmshpy'] = detectModule(env, 'gmshpy')
@@ -601,17 +534,12 @@
         'BelosTFQMRIter.hpp','BelosTFQMRSolMgr.hpp','BelosTpetraAdapter.hpp','BelosTypes.hpp',\
         'Ifpack2_Factory.hpp','Kokkos_DefaultNode.hpp',\
         'MatrixMarket_Tpetra.hpp','MueLu_CreateTpetraPreconditioner.hpp',\
-<<<<<<< HEAD
-        'Teuchos_DefaultComm.hpp','Teuchos_ParameterList.hpp',\
-        'Tpetra_CrsGraph.hpp','Tpetra_CrsMatrix.hpp', 'Tpetra_RowMatrix.hpp',\
-=======
         'Teuchos_DefaultComm.hpp','Teuchos_ParameterList.hpp', \
         'Teuchos_Comm.hpp', 'Tpetra_CrsMatrix_decl.hpp', \
         'Tpetra_BlockCrsMatrix_decl.hpp', \
         'Tpetra_CrsGraph.hpp','Tpetra_CrsMatrix.hpp', 'Tpetra_RowMatrix.hpp',\
         'Tpetra_createDeepCopy_CrsMatrix.hpp', \
         'TpetraExt_TripleMatrixMultiply_def.hpp', \
->>>>>>> 5f528328
         'Tpetra_Vector.hpp','Trilinos_version.h']
 
         print("Looking for the Trilinos headers...")
@@ -786,11 +714,7 @@
     mumps_inc_path=''
     mumps_lib_path=''
     if env['mumps']:
-<<<<<<< HEAD
-        mumps_inc_path,mumps_lib_path=findLibWithHeader(env, env['mumps_libs'], 'dmumps_c.h', env['mumps_prefix'], lang='c++')
-=======
         mumps_inc_path,mumps_lib_path=findLibWithHeader(env, env['mumps_libs'], 'mumps_mpi.h', env['mumps_prefix'], lang='c++')
->>>>>>> 5f528328
         env.AppendUnique(CPPPATH = [mumps_inc_path])
         env.AppendUnique(LIBPATH = [mumps_lib_path])
         env.PrependENVPath(env['LD_LIBRARY_PATH_KEY'], mumps_lib_path)
