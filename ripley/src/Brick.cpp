--- conflicted
+++ resolved
@@ -2225,7 +2225,6 @@
     const int fs = arg.getFunctionSpace().getTypeCode();
     const Scalar zero = static_cast<Scalar>(0);
 
-<<<<<<< HEAD
     if(fs == Points ) {
         for (index_t k1 = 0; k1 < m_diracPoints.size(); k1++) { //only for this rank
             const Scalar* f  = arg.getSampleDataRO(k1, zero);
@@ -2233,16 +2232,15 @@
                 integrals[i]+=f[i];
             }
         }
-=======
-    bool HavePointData = arg.getFunctionSpace().getTypeCode() == Points;
-
-#ifdef ESYS_MPI
-    if(HavePointData && escript::getMPIRankWorld() == 0) {
-#else
-    if(HavePointData) {
-#endif
-        integrals[0] += arg.getNumberOfTaggedValues();
->>>>>>> 5f528328
+//     bool HavePointData = arg.getFunctionSpace().getTypeCode() == Points;
+
+// #ifdef ESYS_MPI
+//     if(HavePointData && escript::getMPIRankWorld() == 0) {
+// #else
+//     if(HavePointData) {
+// #endif
+//         integrals[0] += arg.getNumberOfTaggedValues();
+
     } else if (fs == Elements && arg.actsExpanded()) {
         const real_t w_0 = m_dx[0]*m_dx[1]*m_dx[2]/8.;
 #pragma omp parallel
