--- conflicted
+++ resolved
@@ -27,12 +27,9 @@
 from esys.escriptcore.testing import *
 from test_util import Test_util
 from test_util import Test_Util_SpatialFunctions, Test_Util_SpatialFunctions_noGradOnBoundary_noContact
-<<<<<<< HEAD
 from test_util_interpolation import Test_Util_Interpolation_Dirac
 from test_util_integrals import Test_Util_Integration_Dirac
-=======
 from test_util_interpolation import Test_Util_Point_Data_Interpolation
->>>>>>> 5f528328
 from test_symfuncs import Test_symfuncs
 from esys.escript import *
 from esys.ripley import Rectangle, Brick
@@ -105,7 +102,6 @@
         del self.order
         del self.domain
 
-<<<<<<< HEAD
 class Test_2D_Point_Data_Interpolation(Test_Util_Interpolation_Dirac):
     def setUp(self):
         Stations = [ (0.,0.), (1.,0), (0,1), (1,1) ]
@@ -145,23 +141,6 @@
         del self.domain, self.taglist
         
 
-=======
-class Test_2D_Point_Data_Integration(Test_Util_Point_Data_Interpolation):
-    def setUp(self):
-        Stations = [ (0.,0.), (1.,0), (0,1), (1,1) ]
-        StationsTags = ["A1", "A2", "A3", "A4" ]
-        self.domain=Rectangle(n0=5,n1=5, diracPoints=Stations, diracTags=StationsTags)
-    def tearDown(self):
-        del self.domain
-
-class Test_3D_Point_Data_Integration(Test_Util_Point_Data_Interpolation):
-    def setUp(self):
-        Stations = [ (0.,0.,0.), (1.,0,0.), (0,1,0.), (1,1,0.) ]
-        StationsTags = ["A1", "A2", "A3", "A4" ]
-        self.domain=Brick(n0=5,n1=5,n2=5,diracPoints=Stations,diracTags=StationsTags)
-    def tearDown(self):
-        del self.domain
->>>>>>> 5f528328
 
 
 if __name__ == '__main__':
